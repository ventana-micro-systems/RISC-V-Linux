--- conflicted
+++ resolved
@@ -688,11 +688,7 @@
 	int result, i;
 	enum ieee80211_band band;
 	int channels, max_bitrates;
-<<<<<<< HEAD
-	bool supp_ht;
-=======
 	bool supp_ht, supp_vht;
->>>>>>> 2f8684ce
 	netdev_features_t feature_whitelist;
 	static const u32 cipher_suites[] = {
 		/* keep WEP first, it may be removed below */
