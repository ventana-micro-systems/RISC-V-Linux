--- conflicted
+++ resolved
@@ -4561,11 +4561,7 @@
 	struct xfs_mount	*mp = ip->i_mount;
 	xfs_fileoff_t		offset_fsb = XFS_B_TO_FSBT(mp, offset);
 	struct xfs_bmalloca	bma = { NULL };
-<<<<<<< HEAD
-	u16			flags = 0;
-=======
 	uint16_t		flags = 0;
->>>>>>> a7196caf
 	struct xfs_trans	*tp;
 	int			error;
 
@@ -5976,12 +5972,7 @@
 		goto del_cursor;
 	}
 
-<<<<<<< HEAD
-	if (XFS_IS_CORRUPT(mp,
-			   stop_fsb >= got.br_startoff + got.br_blockcount)) {
-=======
 	if (XFS_IS_CORRUPT(mp, stop_fsb > got.br_startoff)) {
->>>>>>> a7196caf
 		error = -EFSCORRUPTED;
 		goto del_cursor;
 	}
