--- conflicted
+++ resolved
@@ -836,21 +836,12 @@
 	/* Read the first memory block address */
 	ret = wlcore_fw_status(wl, wl->fw_status_1, wl->fw_status_2);
 	if (ret < 0)
-<<<<<<< HEAD
 		goto out;
 
 	addr = le32_to_cpu(wl->fw_status_2->log_start_addr);
 	if (!addr)
 		goto out;
 
-=======
-		goto out;
-
-	addr = le32_to_cpu(wl->fw_status_2->log_start_addr);
-	if (!addr)
-		goto out;
-
->>>>>>> 2f8684ce
 	if (wl->conf.fwlog.mode == WL12XX_FWLOG_CONTINUOUS) {
 		offset = sizeof(addr) + sizeof(struct wl1271_rx_descriptor);
 		end_of_log = WLCORE_FW_LOG_END;
@@ -925,16 +916,10 @@
 	if (wl->state != WL1271_STATE_ON || wl->plt)
 		goto out_unlock;
 
-<<<<<<< HEAD
-	wl12xx_read_fwlog_panic(wl);
-
-	wlcore_print_recovery(wl);
-=======
 	if (!test_bit(WL1271_FLAG_INTENDED_FW_RECOVERY, &wl->flags)) {
 		wl12xx_read_fwlog_panic(wl);
 		wlcore_print_recovery(wl);
 	}
->>>>>>> 2f8684ce
 
 	BUG_ON(bug_on_recovery &&
 	       !test_bit(WL1271_FLAG_INTENDED_FW_RECOVERY, &wl->flags));
@@ -971,16 +956,9 @@
 		vif = wl12xx_wlvif_to_vif(wlvif);
 		__wl1271_op_remove_interface(wl, vif, false);
 	}
-<<<<<<< HEAD
-        wl->watchdog_recovery = false;
-	mutex_unlock(&wl->mutex);
-	wl1271_op_stop(wl->hw);
-
-=======
 
 	wlcore_op_stop_locked(wl);
 
->>>>>>> 2f8684ce
 	ieee80211_restart_hw(wl->hw);
 
 	/*
@@ -988,16 +966,10 @@
 	 * to restart the HW.
 	 */
 	wlcore_wake_queues(wl, WLCORE_QUEUE_STOP_REASON_FW_RESTART);
-<<<<<<< HEAD
-	return;
-out_unlock:
-        wl->watchdog_recovery = false;
-=======
 
 out_unlock:
 	wl->watchdog_recovery = false;
 	clear_bit(WL1271_FLAG_RECOVERY_IN_PROGRESS, &wl->flags);
->>>>>>> 2f8684ce
 	mutex_unlock(&wl->mutex);
 }
 
@@ -1835,11 +1807,6 @@
 		if (test_and_clear_bit(WL1271_FLAG_RECOVERY_IN_PROGRESS,
 					&wl->flags))
 			wlcore_enable_interrupts(wl);
-<<<<<<< HEAD
-
-		mutex_unlock(&wl->mutex);
-=======
->>>>>>> 2f8684ce
 
 		return;
 	}
