/*
 * SPDX-License-Identifier: MIT
 *
 * Copyright © 2018 Intel Corporation
 */

#include "gem/i915_gem_pm.h"
#include "gt/intel_gt.h"
#include "i915_selftest.h"
#include "intel_reset.h"

#include "selftests/igt_flush_test.h"
#include "selftests/igt_reset.h"
#include "selftests/igt_spinner.h"
#include "selftests/mock_drm.h"

#include "gem/selftests/igt_gem_utils.h"
#include "gem/selftests/mock_context.h"

static const struct wo_register {
	enum intel_platform platform;
	u32 reg;
} wo_registers[] = {
	{ INTEL_GEMINILAKE, 0x731c }
};

struct wa_lists {
	struct i915_wa_list gt_wa_list;
	struct {
		struct i915_wa_list wa_list;
		struct i915_wa_list ctx_wa_list;
	} engine[I915_NUM_ENGINES];
};

static void
reference_lists_init(struct drm_i915_private *i915, struct wa_lists *lists)
{
	struct intel_engine_cs *engine;
	enum intel_engine_id id;

	memset(lists, 0, sizeof(*lists));

	wa_init_start(&lists->gt_wa_list, "GT_REF", "global");
	gt_init_workarounds(i915, &lists->gt_wa_list);
	wa_init_finish(&lists->gt_wa_list);

	for_each_engine(engine, i915, id) {
		struct i915_wa_list *wal = &lists->engine[id].wa_list;

		wa_init_start(wal, "REF", engine->name);
		engine_init_workarounds(engine, wal);
		wa_init_finish(wal);

		__intel_engine_init_ctx_wa(engine,
					   &lists->engine[id].ctx_wa_list,
					   "CTX_REF");
	}
}

static void
reference_lists_fini(struct drm_i915_private *i915, struct wa_lists *lists)
{
	struct intel_engine_cs *engine;
	enum intel_engine_id id;

	for_each_engine(engine, i915, id)
		intel_wa_list_free(&lists->engine[id].wa_list);

	intel_wa_list_free(&lists->gt_wa_list);
}

static struct drm_i915_gem_object *
read_nonprivs(struct i915_gem_context *ctx, struct intel_engine_cs *engine)
{
	const u32 base = engine->mmio_base;
	struct drm_i915_gem_object *result;
	struct i915_request *rq;
	struct i915_vma *vma;
	u32 srm, *cs;
	int err;
	int i;

	result = i915_gem_object_create_internal(engine->i915, PAGE_SIZE);
	if (IS_ERR(result))
		return result;

	i915_gem_object_set_cache_coherency(result, I915_CACHE_LLC);

	cs = i915_gem_object_pin_map(result, I915_MAP_WB);
	if (IS_ERR(cs)) {
		err = PTR_ERR(cs);
		goto err_obj;
	}
	memset(cs, 0xc5, PAGE_SIZE);
	i915_gem_object_flush_map(result);
	i915_gem_object_unpin_map(result);

	vma = i915_vma_instance(result, &engine->gt->ggtt->vm, NULL);
	if (IS_ERR(vma)) {
		err = PTR_ERR(vma);
		goto err_obj;
	}

	err = i915_vma_pin(vma, 0, 0, PIN_GLOBAL);
	if (err)
		goto err_obj;

	rq = igt_request_alloc(ctx, engine);
	if (IS_ERR(rq)) {
		err = PTR_ERR(rq);
		goto err_pin;
	}

	i915_vma_lock(vma);
	err = i915_vma_move_to_active(vma, rq, EXEC_OBJECT_WRITE);
	i915_vma_unlock(vma);
	if (err)
		goto err_req;

	srm = MI_STORE_REGISTER_MEM | MI_SRM_LRM_GLOBAL_GTT;
	if (INTEL_GEN(ctx->i915) >= 8)
		srm++;

	cs = intel_ring_begin(rq, 4 * RING_MAX_NONPRIV_SLOTS);
	if (IS_ERR(cs)) {
		err = PTR_ERR(cs);
		goto err_req;
	}

	for (i = 0; i < RING_MAX_NONPRIV_SLOTS; i++) {
		*cs++ = srm;
		*cs++ = i915_mmio_reg_offset(RING_FORCE_TO_NONPRIV(base, i));
		*cs++ = i915_ggtt_offset(vma) + sizeof(u32) * i;
		*cs++ = 0;
	}
	intel_ring_advance(rq, cs);

	i915_request_add(rq);
	i915_vma_unpin(vma);

	return result;

err_req:
	i915_request_add(rq);
err_pin:
	i915_vma_unpin(vma);
err_obj:
	i915_gem_object_put(result);
	return ERR_PTR(err);
}

static u32
get_whitelist_reg(const struct intel_engine_cs *engine, unsigned int i)
{
	i915_reg_t reg = i < engine->whitelist.count ?
			 engine->whitelist.list[i].reg :
			 RING_NOPID(engine->mmio_base);

	return i915_mmio_reg_offset(reg);
}

static void
print_results(const struct intel_engine_cs *engine, const u32 *results)
{
	unsigned int i;

	for (i = 0; i < RING_MAX_NONPRIV_SLOTS; i++) {
		u32 expected = get_whitelist_reg(engine, i);
		u32 actual = results[i];

		pr_info("RING_NONPRIV[%d]: expected 0x%08x, found 0x%08x\n",
			i, expected, actual);
	}
}

static int check_whitelist(struct i915_gem_context *ctx,
			   struct intel_engine_cs *engine)
{
	struct drm_i915_gem_object *results;
	struct intel_wedge_me wedge;
	u32 *vaddr;
	int err;
	int i;

	results = read_nonprivs(ctx, engine);
	if (IS_ERR(results))
		return PTR_ERR(results);

	err = 0;
	i915_gem_object_lock(results);
	intel_wedge_on_timeout(&wedge, &ctx->i915->gt, HZ / 5) /* safety net! */
		err = i915_gem_object_set_to_cpu_domain(results, false);
	i915_gem_object_unlock(results);
	if (intel_gt_is_wedged(&ctx->i915->gt))
		err = -EIO;
	if (err)
		goto out_put;

	vaddr = i915_gem_object_pin_map(results, I915_MAP_WB);
	if (IS_ERR(vaddr)) {
		err = PTR_ERR(vaddr);
		goto out_put;
	}

	for (i = 0; i < RING_MAX_NONPRIV_SLOTS; i++) {
		u32 expected = get_whitelist_reg(engine, i);
		u32 actual = vaddr[i];

		if (expected != actual) {
			print_results(engine, vaddr);
			pr_err("Invalid RING_NONPRIV[%d], expected 0x%08x, found 0x%08x\n",
			       i, expected, actual);

			err = -EINVAL;
			break;
		}
	}

	i915_gem_object_unpin_map(results);
out_put:
	i915_gem_object_put(results);
	return err;
}

static int do_device_reset(struct intel_engine_cs *engine)
{
	intel_gt_reset(engine->gt, engine->mask, "live_workarounds");
	return 0;
}

static int do_engine_reset(struct intel_engine_cs *engine)
{
	return intel_engine_reset(engine, "live_workarounds");
}

static int
switch_to_scratch_context(struct intel_engine_cs *engine,
			  struct igt_spinner *spin)
{
	struct i915_gem_context *ctx;
	struct i915_request *rq;
	intel_wakeref_t wakeref;
	int err = 0;

	ctx = kernel_context(engine->i915);
	if (IS_ERR(ctx))
		return PTR_ERR(ctx);

	GEM_BUG_ON(i915_gem_context_is_bannable(ctx));

	rq = ERR_PTR(-ENODEV);
	with_intel_runtime_pm(&engine->i915->runtime_pm, wakeref)
		rq = igt_spinner_create_request(spin, ctx, engine, MI_NOOP);

	kernel_context_close(ctx);

	if (IS_ERR(rq)) {
		spin = NULL;
		err = PTR_ERR(rq);
		goto err;
	}

	i915_request_add(rq);

	if (spin && !igt_wait_for_spinner(spin, rq)) {
		pr_err("Spinner failed to start\n");
		err = -ETIMEDOUT;
	}

err:
	if (err && spin)
		igt_spinner_end(spin);

	return err;
}

static int check_whitelist_across_reset(struct intel_engine_cs *engine,
					int (*reset)(struct intel_engine_cs *),
					const char *name)
{
	struct drm_i915_private *i915 = engine->i915;
	struct i915_gem_context *ctx, *tmp;
	struct igt_spinner spin;
	intel_wakeref_t wakeref;
	int err;

	pr_info("Checking %d whitelisted registers on %s (RING_NONPRIV) [%s]\n",
		engine->whitelist.count, engine->name, name);

	ctx = kernel_context(i915);
	if (IS_ERR(ctx))
		return PTR_ERR(ctx);

	err = igt_spinner_init(&spin, i915);
	if (err)
		goto out_ctx;

	err = check_whitelist(ctx, engine);
	if (err) {
		pr_err("Invalid whitelist *before* %s reset!\n", name);
		goto out_spin;
	}

	err = switch_to_scratch_context(engine, &spin);
	if (err)
		goto out_spin;

	with_intel_runtime_pm(&i915->runtime_pm, wakeref)
		err = reset(engine);

	igt_spinner_end(&spin);

	if (err) {
		pr_err("%s reset failed\n", name);
		goto out_spin;
	}

	err = check_whitelist(ctx, engine);
	if (err) {
		pr_err("Whitelist not preserved in context across %s reset!\n",
		       name);
		goto out_spin;
	}

	tmp = kernel_context(i915);
	if (IS_ERR(tmp)) {
		err = PTR_ERR(tmp);
		goto out_spin;
	}
	kernel_context_close(ctx);
	ctx = tmp;

	err = check_whitelist(ctx, engine);
	if (err) {
		pr_err("Invalid whitelist *after* %s reset in fresh context!\n",
		       name);
		goto out_spin;
	}

out_spin:
	igt_spinner_fini(&spin);
out_ctx:
	kernel_context_close(ctx);
	return err;
}

static struct i915_vma *create_batch(struct i915_gem_context *ctx)
{
	struct drm_i915_gem_object *obj;
	struct i915_vma *vma;
	int err;

	obj = i915_gem_object_create_internal(ctx->i915, 16 * PAGE_SIZE);
	if (IS_ERR(obj))
		return ERR_CAST(obj);

	vma = i915_vma_instance(obj, ctx->vm, NULL);
	if (IS_ERR(vma)) {
		err = PTR_ERR(vma);
		goto err_obj;
	}

	err = i915_vma_pin(vma, 0, 0, PIN_USER);
	if (err)
		goto err_obj;

	return vma;

err_obj:
	i915_gem_object_put(obj);
	return ERR_PTR(err);
}

static u32 reg_write(u32 old, u32 new, u32 rsvd)
{
	if (rsvd == 0x0000ffff) {
		old &= ~(new >> 16);
		old |= new & (new >> 16);
	} else {
		old &= ~rsvd;
		old |= new & rsvd;
	}

	return old;
}

static bool wo_register(struct intel_engine_cs *engine, u32 reg)
{
	enum intel_platform platform = INTEL_INFO(engine->i915)->platform;
	int i;

	if ((reg & RING_FORCE_TO_NONPRIV_ACCESS_MASK) ==
	     RING_FORCE_TO_NONPRIV_ACCESS_WR)
		return true;

	for (i = 0; i < ARRAY_SIZE(wo_registers); i++) {
		if (wo_registers[i].platform == platform &&
		    wo_registers[i].reg == reg)
			return true;
	}

	return false;
}

static bool ro_register(u32 reg)
{
	if ((reg & RING_FORCE_TO_NONPRIV_ACCESS_MASK) ==
	     RING_FORCE_TO_NONPRIV_ACCESS_RD)
		return true;

	return false;
}

static int whitelist_writable_count(struct intel_engine_cs *engine)
{
	int count = engine->whitelist.count;
	int i;

	for (i = 0; i < engine->whitelist.count; i++) {
		u32 reg = i915_mmio_reg_offset(engine->whitelist.list[i].reg);

		if (ro_register(reg))
			count--;
	}

	return count;
}

static int check_dirty_whitelist(struct i915_gem_context *ctx,
				 struct intel_engine_cs *engine)
{
	const u32 values[] = {
		0x00000000,
		0x01010101,
		0x10100101,
		0x03030303,
		0x30300303,
		0x05050505,
		0x50500505,
		0x0f0f0f0f,
		0xf00ff00f,
		0x10101010,
		0xf0f01010,
		0x30303030,
		0xa0a03030,
		0x50505050,
		0xc0c05050,
		0xf0f0f0f0,
		0x11111111,
		0x33333333,
		0x55555555,
		0x0000ffff,
		0x00ff00ff,
		0xff0000ff,
		0xffff00ff,
		0xffffffff,
	};
	struct i915_vma *scratch;
	struct i915_vma *batch;
	int err = 0, i, v;
	u32 *cs, *results;

	scratch = create_scratch(ctx->vm, 2 * ARRAY_SIZE(values) + 1);
	if (IS_ERR(scratch))
		return PTR_ERR(scratch);

	batch = create_batch(ctx);
	if (IS_ERR(batch)) {
		err = PTR_ERR(batch);
		goto out_scratch;
	}

	for (i = 0; i < engine->whitelist.count; i++) {
		u32 reg = i915_mmio_reg_offset(engine->whitelist.list[i].reg);
		u64 addr = scratch->node.start;
		struct i915_request *rq;
		u32 srm, lrm, rsvd;
		u32 expect;
		int idx;
		bool ro_reg;

		if (wo_register(engine, reg))
			continue;

		ro_reg = ro_register(reg);

		srm = MI_STORE_REGISTER_MEM;
		lrm = MI_LOAD_REGISTER_MEM;
		if (INTEL_GEN(ctx->i915) >= 8)
			lrm++, srm++;

		pr_debug("%s: Writing garbage to %x\n",
			 engine->name, reg);

		cs = i915_gem_object_pin_map(batch->obj, I915_MAP_WC);
		if (IS_ERR(cs)) {
			err = PTR_ERR(cs);
			goto out_batch;
		}

		/* SRM original */
		*cs++ = srm;
		*cs++ = reg;
		*cs++ = lower_32_bits(addr);
		*cs++ = upper_32_bits(addr);

		idx = 1;
		for (v = 0; v < ARRAY_SIZE(values); v++) {
			/* LRI garbage */
			*cs++ = MI_LOAD_REGISTER_IMM(1);
			*cs++ = reg;
			*cs++ = values[v];

			/* SRM result */
			*cs++ = srm;
			*cs++ = reg;
			*cs++ = lower_32_bits(addr + sizeof(u32) * idx);
			*cs++ = upper_32_bits(addr + sizeof(u32) * idx);
			idx++;
		}
		for (v = 0; v < ARRAY_SIZE(values); v++) {
			/* LRI garbage */
			*cs++ = MI_LOAD_REGISTER_IMM(1);
			*cs++ = reg;
			*cs++ = ~values[v];

			/* SRM result */
			*cs++ = srm;
			*cs++ = reg;
			*cs++ = lower_32_bits(addr + sizeof(u32) * idx);
			*cs++ = upper_32_bits(addr + sizeof(u32) * idx);
			idx++;
		}
		GEM_BUG_ON(idx * sizeof(u32) > scratch->size);

		/* LRM original -- don't leave garbage in the context! */
		*cs++ = lrm;
		*cs++ = reg;
		*cs++ = lower_32_bits(addr);
		*cs++ = upper_32_bits(addr);

		*cs++ = MI_BATCH_BUFFER_END;

		i915_gem_object_flush_map(batch->obj);
		i915_gem_object_unpin_map(batch->obj);
		intel_gt_chipset_flush(engine->gt);

		rq = igt_request_alloc(ctx, engine);
		if (IS_ERR(rq)) {
			err = PTR_ERR(rq);
			goto out_batch;
		}

		if (engine->emit_init_breadcrumb) { /* Be nice if we hang */
			err = engine->emit_init_breadcrumb(rq);
			if (err)
				goto err_request;
		}

		err = engine->emit_bb_start(rq,
					    batch->node.start, PAGE_SIZE,
					    0);
		if (err)
			goto err_request;

err_request:
		i915_request_add(rq);
		if (err)
			goto out_batch;

		if (i915_request_wait(rq, 0, HZ / 5) < 0) {
			pr_err("%s: Futzing %x timedout; cancelling test\n",
			       engine->name, reg);
			intel_gt_set_wedged(&ctx->i915->gt);
			err = -EIO;
			goto out_batch;
		}

		results = i915_gem_object_pin_map(scratch->obj, I915_MAP_WB);
		if (IS_ERR(results)) {
			err = PTR_ERR(results);
			goto out_batch;
		}

		GEM_BUG_ON(values[ARRAY_SIZE(values) - 1] != 0xffffffff);
		if (!ro_reg) {
			/* detect write masking */
			rsvd = results[ARRAY_SIZE(values)];
			if (!rsvd) {
				pr_err("%s: Unable to write to whitelisted register %x\n",
				       engine->name, reg);
				err = -EINVAL;
				goto out_unpin;
			}
		}

		expect = results[0];
		idx = 1;
		for (v = 0; v < ARRAY_SIZE(values); v++) {
			if (ro_reg)
				expect = results[0];
			else
				expect = reg_write(expect, values[v], rsvd);

			if (results[idx] != expect)
				err++;
			idx++;
		}
		for (v = 0; v < ARRAY_SIZE(values); v++) {
			if (ro_reg)
				expect = results[0];
			else
				expect = reg_write(expect, ~values[v], rsvd);

			if (results[idx] != expect)
				err++;
			idx++;
		}
		if (err) {
			pr_err("%s: %d mismatch between values written to whitelisted register [%x], and values read back!\n",
			       engine->name, err, reg);

			if (ro_reg)
				pr_info("%s: Whitelisted read-only register: %x, original value %08x\n",
					engine->name, reg, results[0]);
			else
				pr_info("%s: Whitelisted register: %x, original value %08x, rsvd %08x\n",
					engine->name, reg, results[0], rsvd);

			expect = results[0];
			idx = 1;
			for (v = 0; v < ARRAY_SIZE(values); v++) {
				u32 w = values[v];

				if (ro_reg)
					expect = results[0];
				else
					expect = reg_write(expect, w, rsvd);
				pr_info("Wrote %08x, read %08x, expect %08x\n",
					w, results[idx], expect);
				idx++;
			}
			for (v = 0; v < ARRAY_SIZE(values); v++) {
				u32 w = ~values[v];

				if (ro_reg)
					expect = results[0];
				else
					expect = reg_write(expect, w, rsvd);
				pr_info("Wrote %08x, read %08x, expect %08x\n",
					w, results[idx], expect);
				idx++;
			}

			err = -EINVAL;
		}
out_unpin:
		i915_gem_object_unpin_map(scratch->obj);
		if (err)
			break;
	}

	if (igt_flush_test(ctx->i915, I915_WAIT_LOCKED))
		err = -EIO;
out_batch:
	i915_vma_unpin_and_release(&batch, 0);
out_scratch:
	i915_vma_unpin_and_release(&scratch, 0);
	return err;
}

static int live_dirty_whitelist(void *arg)
{
	struct drm_i915_private *i915 = arg;
	struct intel_engine_cs *engine;
	struct i915_gem_context *ctx;
	enum intel_engine_id id;
	intel_wakeref_t wakeref;
	struct drm_file *file;
	int err = 0;

	/* Can the user write to the whitelisted registers? */

	if (INTEL_GEN(i915) < 7) /* minimum requirement for LRI, SRM, LRM */
		return 0;

	wakeref = intel_runtime_pm_get(&i915->runtime_pm);

	mutex_unlock(&i915->drm.struct_mutex);
	file = mock_file(i915);
	mutex_lock(&i915->drm.struct_mutex);
	if (IS_ERR(file)) {
		err = PTR_ERR(file);
		goto out_rpm;
	}

	ctx = live_context(i915, file);
	if (IS_ERR(ctx)) {
		err = PTR_ERR(ctx);
		goto out_file;
	}

	for_each_engine(engine, i915, id) {
		if (engine->whitelist.count == 0)
			continue;

		err = check_dirty_whitelist(ctx, engine);
		if (err)
			goto out_file;
	}

out_file:
	mutex_unlock(&i915->drm.struct_mutex);
	mock_file_free(i915, file);
	mutex_lock(&i915->drm.struct_mutex);
out_rpm:
	intel_runtime_pm_put(&i915->runtime_pm, wakeref);
	return err;
}

static int live_reset_whitelist(void *arg)
{
	struct drm_i915_private *i915 = arg;
	struct intel_engine_cs *engine = i915->engine[RCS0];
	int err = 0;

	/* If we reset the gpu, we should not lose the RING_NONPRIV */

	if (!engine || engine->whitelist.count == 0)
		return 0;

	igt_global_reset_lock(&i915->gt);

	if (intel_has_reset_engine(i915)) {
		err = check_whitelist_across_reset(engine,
						   do_engine_reset,
						   "engine");
		if (err)
			goto out;
	}

	if (intel_has_gpu_reset(i915)) {
		err = check_whitelist_across_reset(engine,
						   do_device_reset,
						   "device");
		if (err)
			goto out;
	}

out:
	igt_global_reset_unlock(&i915->gt);
	return err;
}

static int read_whitelisted_registers(struct i915_gem_context *ctx,
				      struct intel_engine_cs *engine,
				      struct i915_vma *results)
{
	struct i915_request *rq;
	int i, err = 0;
	u32 srm, *cs;

	rq = igt_request_alloc(ctx, engine);
	if (IS_ERR(rq))
		return PTR_ERR(rq);

	srm = MI_STORE_REGISTER_MEM;
	if (INTEL_GEN(ctx->i915) >= 8)
		srm++;

	cs = intel_ring_begin(rq, 4 * engine->whitelist.count);
	if (IS_ERR(cs)) {
		err = PTR_ERR(cs);
		goto err_req;
	}

	for (i = 0; i < engine->whitelist.count; i++) {
		u64 offset = results->node.start + sizeof(u32) * i;
		u32 reg = i915_mmio_reg_offset(engine->whitelist.list[i].reg);

		/* Clear access permission field */
		reg &= ~RING_FORCE_TO_NONPRIV_ACCESS_MASK;

		*cs++ = srm;
		*cs++ = reg;
		*cs++ = lower_32_bits(offset);
		*cs++ = upper_32_bits(offset);
	}
	intel_ring_advance(rq, cs);

err_req:
	i915_request_add(rq);

	if (i915_request_wait(rq, 0, HZ / 5) < 0)
		err = -EIO;

	return err;
}

static int scrub_whitelisted_registers(struct i915_gem_context *ctx,
				       struct intel_engine_cs *engine)
{
	struct i915_request *rq;
	struct i915_vma *batch;
	int i, err = 0;
	u32 *cs;

	batch = create_batch(ctx);
	if (IS_ERR(batch))
		return PTR_ERR(batch);

	cs = i915_gem_object_pin_map(batch->obj, I915_MAP_WC);
	if (IS_ERR(cs)) {
		err = PTR_ERR(cs);
		goto err_batch;
	}

	*cs++ = MI_LOAD_REGISTER_IMM(whitelist_writable_count(engine));
	for (i = 0; i < engine->whitelist.count; i++) {
		u32 reg = i915_mmio_reg_offset(engine->whitelist.list[i].reg);

		if (ro_register(reg))
			continue;

		*cs++ = reg;
		*cs++ = 0xffffffff;
	}
	*cs++ = MI_BATCH_BUFFER_END;

	i915_gem_object_flush_map(batch->obj);
	intel_gt_chipset_flush(engine->gt);

	rq = igt_request_alloc(ctx, engine);
	if (IS_ERR(rq)) {
		err = PTR_ERR(rq);
		goto err_unpin;
	}

	if (engine->emit_init_breadcrumb) { /* Be nice if we hang */
		err = engine->emit_init_breadcrumb(rq);
		if (err)
			goto err_request;
	}

	/* Perform the writes from an unprivileged "user" batch */
	err = engine->emit_bb_start(rq, batch->node.start, 0, 0);

err_request:
	i915_request_add(rq);
	if (i915_request_wait(rq, 0, HZ / 5) < 0)
		err = -EIO;

err_unpin:
	i915_gem_object_unpin_map(batch->obj);
err_batch:
	i915_vma_unpin_and_release(&batch, 0);
	return err;
}

struct regmask {
	i915_reg_t reg;
	unsigned long gen_mask;
};

static bool find_reg(struct drm_i915_private *i915,
		     i915_reg_t reg,
		     const struct regmask *tbl,
		     unsigned long count)
{
	u32 offset = i915_mmio_reg_offset(reg);

	while (count--) {
		if (INTEL_INFO(i915)->gen_mask & tbl->gen_mask &&
		    i915_mmio_reg_offset(tbl->reg) == offset)
			return true;
		tbl++;
	}

	return false;
}

static bool pardon_reg(struct drm_i915_private *i915, i915_reg_t reg)
{
	/* Alas, we must pardon some whitelists. Mistakes already made */
	static const struct regmask pardon[] = {
		{ GEN9_CTX_PREEMPT_REG, INTEL_GEN_MASK(9, 9) },
		{ GEN8_L3SQCREG4, INTEL_GEN_MASK(9, 9) },
	};

	return find_reg(i915, reg, pardon, ARRAY_SIZE(pardon));
}

static bool result_eq(struct intel_engine_cs *engine,
		      u32 a, u32 b, i915_reg_t reg)
{
	if (a != b && !pardon_reg(engine->i915, reg)) {
		pr_err("Whitelisted register 0x%4x not context saved: A=%08x, B=%08x\n",
		       i915_mmio_reg_offset(reg), a, b);
		return false;
	}

	return true;
}

static bool writeonly_reg(struct drm_i915_private *i915, i915_reg_t reg)
{
	/* Some registers do not seem to behave and our writes unreadable */
	static const struct regmask wo[] = {
		{ GEN9_SLICE_COMMON_ECO_CHICKEN1, INTEL_GEN_MASK(9, 9) },
	};

	return find_reg(i915, reg, wo, ARRAY_SIZE(wo));
}

static bool result_neq(struct intel_engine_cs *engine,
		       u32 a, u32 b, i915_reg_t reg)
{
	if (a == b && !writeonly_reg(engine->i915, reg)) {
		pr_err("Whitelist register 0x%4x:%08x was unwritable\n",
		       i915_mmio_reg_offset(reg), a);
		return false;
	}

	return true;
}

static int
check_whitelisted_registers(struct intel_engine_cs *engine,
			    struct i915_vma *A,
			    struct i915_vma *B,
			    bool (*fn)(struct intel_engine_cs *engine,
				       u32 a, u32 b,
				       i915_reg_t reg))
{
	u32 *a, *b;
	int i, err;

	a = i915_gem_object_pin_map(A->obj, I915_MAP_WB);
	if (IS_ERR(a))
		return PTR_ERR(a);

	b = i915_gem_object_pin_map(B->obj, I915_MAP_WB);
	if (IS_ERR(b)) {
		err = PTR_ERR(b);
		goto err_a;
	}

	err = 0;
	for (i = 0; i < engine->whitelist.count; i++) {
		const struct i915_wa *wa = &engine->whitelist.list[i];

<<<<<<< HEAD
		if (i915_mmio_reg_offset(wa->reg) & RING_FORCE_TO_NONPRIV_RD)
=======
		if (i915_mmio_reg_offset(wa->reg) &
		    RING_FORCE_TO_NONPRIV_ACCESS_RD)
>>>>>>> e0e712fe
			continue;

		if (!fn(engine, a[i], b[i], wa->reg))
			err = -EINVAL;
	}

	i915_gem_object_unpin_map(B->obj);
err_a:
	i915_gem_object_unpin_map(A->obj);
	return err;
}

static int live_isolated_whitelist(void *arg)
{
	struct drm_i915_private *i915 = arg;
	struct {
		struct i915_gem_context *ctx;
		struct i915_vma *scratch[2];
	} client[2] = {};
	struct intel_engine_cs *engine;
	enum intel_engine_id id;
	int i, err = 0;

	/*
	 * Check that a write into a whitelist register works, but
	 * invisible to a second context.
	 */

	if (!intel_engines_has_context_isolation(i915))
		return 0;

	if (!i915->kernel_context->vm)
		return 0;

	for (i = 0; i < ARRAY_SIZE(client); i++) {
		struct i915_gem_context *c;

		c = kernel_context(i915);
		if (IS_ERR(c)) {
			err = PTR_ERR(c);
			goto err;
		}

		client[i].scratch[0] = create_scratch(c->vm, 1024);
		if (IS_ERR(client[i].scratch[0])) {
			err = PTR_ERR(client[i].scratch[0]);
			kernel_context_close(c);
			goto err;
		}

		client[i].scratch[1] = create_scratch(c->vm, 1024);
		if (IS_ERR(client[i].scratch[1])) {
			err = PTR_ERR(client[i].scratch[1]);
			i915_vma_unpin_and_release(&client[i].scratch[0], 0);
			kernel_context_close(c);
			goto err;
		}

		client[i].ctx = c;
	}

	for_each_engine(engine, i915, id) {
		if (!whitelist_writable_count(engine))
			continue;

		/* Read default values */
		err = read_whitelisted_registers(client[0].ctx, engine,
						 client[0].scratch[0]);
		if (err)
			goto err;

		/* Try to overwrite registers (should only affect ctx0) */
		err = scrub_whitelisted_registers(client[0].ctx, engine);
		if (err)
			goto err;

		/* Read values from ctx1, we expect these to be defaults */
		err = read_whitelisted_registers(client[1].ctx, engine,
						 client[1].scratch[0]);
		if (err)
			goto err;

		/* Verify that both reads return the same default values */
		err = check_whitelisted_registers(engine,
						  client[0].scratch[0],
						  client[1].scratch[0],
						  result_eq);
		if (err)
			goto err;

		/* Read back the updated values in ctx0 */
		err = read_whitelisted_registers(client[0].ctx, engine,
						 client[0].scratch[1]);
		if (err)
			goto err;

		/* User should be granted privilege to overwhite regs */
		err = check_whitelisted_registers(engine,
						  client[0].scratch[0],
						  client[0].scratch[1],
						  result_neq);
		if (err)
			goto err;
	}

err:
	for (i = 0; i < ARRAY_SIZE(client); i++) {
		if (!client[i].ctx)
			break;

		i915_vma_unpin_and_release(&client[i].scratch[1], 0);
		i915_vma_unpin_and_release(&client[i].scratch[0], 0);
		kernel_context_close(client[i].ctx);
	}

	if (igt_flush_test(i915, I915_WAIT_LOCKED))
		err = -EIO;

	return err;
}

static bool
verify_wa_lists(struct i915_gem_context *ctx, struct wa_lists *lists,
		const char *str)
{
	struct drm_i915_private *i915 = ctx->i915;
	struct i915_gem_engines_iter it;
	struct intel_context *ce;
	bool ok = true;

	ok &= wa_list_verify(&i915->uncore, &lists->gt_wa_list, str);

	for_each_gem_engine(ce, i915_gem_context_lock_engines(ctx), it) {
		enum intel_engine_id id = ce->engine->id;

		ok &= engine_wa_list_verify(ce,
					    &lists->engine[id].wa_list,
					    str) == 0;

		ok &= engine_wa_list_verify(ce,
					    &lists->engine[id].ctx_wa_list,
					    str) == 0;
	}
	i915_gem_context_unlock_engines(ctx);

	return ok;
}

static int
live_gpu_reset_workarounds(void *arg)
{
	struct drm_i915_private *i915 = arg;
	struct i915_gem_context *ctx;
	intel_wakeref_t wakeref;
	struct wa_lists lists;
	bool ok;

	if (!intel_has_gpu_reset(i915))
		return 0;

	ctx = kernel_context(i915);
	if (IS_ERR(ctx))
		return PTR_ERR(ctx);

	pr_info("Verifying after GPU reset...\n");

	igt_global_reset_lock(&i915->gt);
	wakeref = intel_runtime_pm_get(&i915->runtime_pm);

	reference_lists_init(i915, &lists);

	ok = verify_wa_lists(ctx, &lists, "before reset");
	if (!ok)
		goto out;

	intel_gt_reset(&i915->gt, ALL_ENGINES, "live_workarounds");

	ok = verify_wa_lists(ctx, &lists, "after reset");

out:
	kernel_context_close(ctx);
	reference_lists_fini(i915, &lists);
	intel_runtime_pm_put(&i915->runtime_pm, wakeref);
	igt_global_reset_unlock(&i915->gt);

	return ok ? 0 : -ESRCH;
}

static int
live_engine_reset_workarounds(void *arg)
{
	struct drm_i915_private *i915 = arg;
	struct intel_engine_cs *engine;
	struct i915_gem_context *ctx;
	struct igt_spinner spin;
	enum intel_engine_id id;
	struct i915_request *rq;
	intel_wakeref_t wakeref;
	struct wa_lists lists;
	int ret = 0;

	if (!intel_has_reset_engine(i915))
		return 0;

	ctx = kernel_context(i915);
	if (IS_ERR(ctx))
		return PTR_ERR(ctx);

	igt_global_reset_lock(&i915->gt);
	wakeref = intel_runtime_pm_get(&i915->runtime_pm);

	reference_lists_init(i915, &lists);

	for_each_engine(engine, i915, id) {
		bool ok;

		pr_info("Verifying after %s reset...\n", engine->name);

		ok = verify_wa_lists(ctx, &lists, "before reset");
		if (!ok) {
			ret = -ESRCH;
			goto err;
		}

		intel_engine_reset(engine, "live_workarounds");

		ok = verify_wa_lists(ctx, &lists, "after idle reset");
		if (!ok) {
			ret = -ESRCH;
			goto err;
		}

		ret = igt_spinner_init(&spin, i915);
		if (ret)
			goto err;

		rq = igt_spinner_create_request(&spin, ctx, engine, MI_NOOP);
		if (IS_ERR(rq)) {
			ret = PTR_ERR(rq);
			igt_spinner_fini(&spin);
			goto err;
		}

		i915_request_add(rq);

		if (!igt_wait_for_spinner(&spin, rq)) {
			pr_err("Spinner failed to start\n");
			igt_spinner_fini(&spin);
			ret = -ETIMEDOUT;
			goto err;
		}

		intel_engine_reset(engine, "live_workarounds");

		igt_spinner_end(&spin);
		igt_spinner_fini(&spin);

		ok = verify_wa_lists(ctx, &lists, "after busy reset");
		if (!ok) {
			ret = -ESRCH;
			goto err;
		}
	}

err:
	reference_lists_fini(i915, &lists);
	intel_runtime_pm_put(&i915->runtime_pm, wakeref);
	igt_global_reset_unlock(&i915->gt);
	kernel_context_close(ctx);

	igt_flush_test(i915, I915_WAIT_LOCKED);

	return ret;
}

int intel_workarounds_live_selftests(struct drm_i915_private *i915)
{
	static const struct i915_subtest tests[] = {
		SUBTEST(live_dirty_whitelist),
		SUBTEST(live_reset_whitelist),
		SUBTEST(live_isolated_whitelist),
		SUBTEST(live_gpu_reset_workarounds),
		SUBTEST(live_engine_reset_workarounds),
	};
	int err;

	if (intel_gt_is_wedged(&i915->gt))
		return 0;

	mutex_lock(&i915->drm.struct_mutex);
	err = i915_subtests(tests, i915);
	mutex_unlock(&i915->drm.struct_mutex);

	return err;
}<|MERGE_RESOLUTION|>--- conflicted
+++ resolved
@@ -949,12 +949,8 @@
 	for (i = 0; i < engine->whitelist.count; i++) {
 		const struct i915_wa *wa = &engine->whitelist.list[i];
 
-<<<<<<< HEAD
-		if (i915_mmio_reg_offset(wa->reg) & RING_FORCE_TO_NONPRIV_RD)
-=======
 		if (i915_mmio_reg_offset(wa->reg) &
 		    RING_FORCE_TO_NONPRIV_ACCESS_RD)
->>>>>>> e0e712fe
 			continue;
 
 		if (!fn(engine, a[i], b[i], wa->reg))
