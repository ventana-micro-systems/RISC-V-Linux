// SPDX-License-Identifier: (GPL-2.0 OR BSD-3-Clause)
//
// This file is provided under a dual BSD/GPLv2 license.  When using or
// redistributing this file, you may do so under either license.
//
// Copyright(c) 2018 Intel Corporation. All rights reserved.
//
// Authors: Keyon Jie <yang.jie@linux.intel.com>
//

#include <linux/module.h>
#include <sound/hdaudio_ext.h>
#include <sound/hda_register.h>
#include <sound/hda_codec.h>
#include <sound/hda_i915.h>
#include <sound/sof.h>
#include "../ops.h"
#include "hda.h"
#if IS_ENABLED(CONFIG_SND_SOC_SOF_HDA_AUDIO_CODEC)
#include "../../codecs/hdac_hda.h"
#endif /* CONFIG_SND_SOC_SOF_HDA_AUDIO_CODEC */

#if IS_ENABLED(CONFIG_SND_SOC_SOF_HDA_AUDIO_CODEC)
#define IDISP_VID_INTEL	0x80860000

/* load the legacy HDA codec driver */
static int hda_codec_load_module(struct hda_codec *codec)
{
#ifdef MODULE
	char alias[MODULE_NAME_LEN];
	const char *module = alias;

	snd_hdac_codec_modalias(&codec->core, alias, sizeof(alias));
	dev_dbg(&codec->core.dev, "loading codec module: %s\n", module);
	request_module(module);
#endif
	return device_attach(hda_codec_dev(codec));
}

/* enable controller wake up event for all codecs with jack connectors */
void hda_codec_jack_wake_enable(struct snd_sof_dev *sdev)
{
	struct hda_bus *hbus = sof_to_hbus(sdev);
	struct hdac_bus *bus = sof_to_bus(sdev);
	struct hda_codec *codec;
	unsigned int mask = 0;

	list_for_each_codec(codec, hbus)
		if (codec->jacktbl.used)
			mask |= BIT(codec->core.addr);

	snd_hdac_chip_updatew(bus, WAKEEN, STATESTS_INT_MASK, mask);
}

/* check jack status after resuming from suspend mode */
void hda_codec_jack_check(struct snd_sof_dev *sdev)
{
	struct hda_bus *hbus = sof_to_hbus(sdev);
	struct hdac_bus *bus = sof_to_bus(sdev);
	struct hda_codec *codec;

	/* disable controller Wake Up event*/
	snd_hdac_chip_updatew(bus, WAKEEN, STATESTS_INT_MASK, 0);

	list_for_each_codec(codec, hbus)
		/*
		 * Wake up all jack-detecting codecs regardless whether an event
		 * has been recorded in STATESTS
		 */
		if (codec->jacktbl.used)
			schedule_delayed_work(&codec->jackpoll_work,
					      codec->jackpoll_interval);
}
#else
void hda_codec_jack_wake_enable(struct snd_sof_dev *sdev) {}
void hda_codec_jack_check(struct snd_sof_dev *sdev) {}
#endif /* CONFIG_SND_SOC_SOF_HDA_AUDIO_CODEC */
EXPORT_SYMBOL_NS(hda_codec_jack_wake_enable, SND_SOC_SOF_HDA_AUDIO_CODEC);
EXPORT_SYMBOL_NS(hda_codec_jack_check, SND_SOC_SOF_HDA_AUDIO_CODEC);

/* probe individual codec */
static int hda_codec_probe(struct snd_sof_dev *sdev, int address,
			   bool hda_codec_use_common_hdmi)
{
#if IS_ENABLED(CONFIG_SND_SOC_SOF_HDA_AUDIO_CODEC)
	struct hdac_hda_priv *hda_priv;
#endif
	struct hda_bus *hbus = sof_to_hbus(sdev);
	struct hdac_device *hdev;
	u32 hda_cmd = (address << 28) | (AC_NODE_ROOT << 20) |
		(AC_VERB_PARAMETERS << 8) | AC_PAR_VENDOR_ID;
	u32 resp = -1;
	int ret;

	mutex_lock(&hbus->core.cmd_mutex);
	snd_hdac_bus_send_cmd(&hbus->core, hda_cmd);
	snd_hdac_bus_get_response(&hbus->core, address, &resp);
	mutex_unlock(&hbus->core.cmd_mutex);
	if (resp == -1)
		return -EIO;
	dev_dbg(sdev->dev, "HDA codec #%d probed OK: response: %x\n",
		address, resp);

#if IS_ENABLED(CONFIG_SND_SOC_SOF_HDA_AUDIO_CODEC)
	hda_priv = devm_kzalloc(sdev->dev, sizeof(*hda_priv), GFP_KERNEL);
	if (!hda_priv)
		return -ENOMEM;

	hda_priv->codec.bus = hbus;
	hdev = &hda_priv->codec.core;

	ret = snd_hdac_ext_bus_device_init(&hbus->core, address, hdev);
	if (ret < 0)
		return ret;

<<<<<<< HEAD
	if ((resp & 0xFFFF0000) == IDISP_VID_INTEL)
=======
	if ((resp & 0xFFFF0000) == IDISP_VID_INTEL) {
		if (!hdev->bus->audio_component) {
			dev_dbg(sdev->dev,
				"iDisp hw present but no driver\n");
			return -ENOENT;
		}
>>>>>>> 04d5ce62
		hda_priv->need_display_power = true;
	}

	/*
	 * if common HDMI codec driver is not used, codec load
	 * is skipped here and hdac_hdmi is used instead
	 */
	if (hda_codec_use_common_hdmi ||
	    (resp & 0xFFFF0000) != IDISP_VID_INTEL) {
		hdev->type = HDA_DEV_LEGACY;
		ret = hda_codec_load_module(&hda_priv->codec);
		/*
		 * handle ret==0 (no driver bound) as an error, but pass
		 * other return codes without modification
		 */
		if (ret == 0)
			ret = -ENOENT;
	}

	return ret;
#else
	hdev = devm_kzalloc(sdev->dev, sizeof(*hdev), GFP_KERNEL);
	if (!hdev)
		return -ENOMEM;

	ret = snd_hdac_ext_bus_device_init(&hbus->core, address, hdev);

	return ret;
#endif
}

/* Codec initialization */
void hda_codec_probe_bus(struct snd_sof_dev *sdev,
			 bool hda_codec_use_common_hdmi)
{
	struct hdac_bus *bus = sof_to_bus(sdev);
	int i, ret;

	/* probe codecs in avail slots */
	for (i = 0; i < HDA_MAX_CODECS; i++) {

		if (!(bus->codec_mask & (1 << i)))
			continue;

		ret = hda_codec_probe(sdev, i, hda_codec_use_common_hdmi);
		if (ret < 0) {
			dev_warn(bus->dev, "codec #%d probe error, ret: %d\n",
				 i, ret);
			bus->codec_mask &= ~BIT(i);
		}
	}
}
EXPORT_SYMBOL_NS(hda_codec_probe_bus, SND_SOC_SOF_HDA_AUDIO_CODEC);

#if IS_ENABLED(CONFIG_SND_HDA_CODEC_HDMI) || \
	IS_ENABLED(CONFIG_SND_SOC_HDAC_HDMI)

void hda_codec_i915_display_power(struct snd_sof_dev *sdev, bool enable)
{
	struct hdac_bus *bus = sof_to_bus(sdev);

	if (HDA_IDISP_CODEC(bus->codec_mask)) {
		dev_dbg(bus->dev, "Turning i915 HDAC power %d\n", enable);
		snd_hdac_display_power(bus, HDA_CODEC_IDX_CONTROLLER, enable);
	}
}
EXPORT_SYMBOL_NS(hda_codec_i915_display_power, SND_SOC_SOF_HDA_AUDIO_CODEC_I915);

int hda_codec_i915_init(struct snd_sof_dev *sdev)
{
	struct hdac_bus *bus = sof_to_bus(sdev);
	int ret;

	/* i915 exposes a HDA codec for HDMI audio */
	ret = snd_hdac_i915_init(bus);
	if (ret < 0)
		return ret;

	/* codec_mask not yet known, power up for probe */
	snd_hdac_display_power(bus, HDA_CODEC_IDX_CONTROLLER, true);

	return 0;
}
EXPORT_SYMBOL_NS(hda_codec_i915_init, SND_SOC_SOF_HDA_AUDIO_CODEC_I915);

int hda_codec_i915_exit(struct snd_sof_dev *sdev)
{
	struct hdac_bus *bus = sof_to_bus(sdev);
	int ret;

<<<<<<< HEAD
=======
	if (!bus->audio_component)
		return 0;

>>>>>>> 04d5ce62
	/* power down unconditionally */
	snd_hdac_display_power(bus, HDA_CODEC_IDX_CONTROLLER, false);

	ret = snd_hdac_i915_exit(bus);

	return ret;
}
EXPORT_SYMBOL_NS(hda_codec_i915_exit, SND_SOC_SOF_HDA_AUDIO_CODEC_I915);

#endif

MODULE_LICENSE("Dual BSD/GPL");<|MERGE_RESOLUTION|>--- conflicted
+++ resolved
@@ -113,16 +113,12 @@
 	if (ret < 0)
 		return ret;
 
-<<<<<<< HEAD
-	if ((resp & 0xFFFF0000) == IDISP_VID_INTEL)
-=======
 	if ((resp & 0xFFFF0000) == IDISP_VID_INTEL) {
 		if (!hdev->bus->audio_component) {
 			dev_dbg(sdev->dev,
 				"iDisp hw present but no driver\n");
 			return -ENOENT;
 		}
->>>>>>> 04d5ce62
 		hda_priv->need_display_power = true;
 	}
 
@@ -213,12 +209,9 @@
 	struct hdac_bus *bus = sof_to_bus(sdev);
 	int ret;
 
-<<<<<<< HEAD
-=======
 	if (!bus->audio_component)
 		return 0;
 
->>>>>>> 04d5ce62
 	/* power down unconditionally */
 	snd_hdac_display_power(bus, HDA_CODEC_IDX_CONTROLLER, false);
 
