--- conflicted
+++ resolved
@@ -1995,10 +1995,7 @@
 config EFI_STUB
 	bool "EFI stub support"
 	depends on EFI && !X86_USE_3DNOW
-<<<<<<< HEAD
 	depends on $(cc-option,-mabi=ms) || X86_32
-=======
->>>>>>> 3c749b81
 	select RELOCATABLE
 	---help---
 	  This kernel feature allows a bzImage to be loaded directly
