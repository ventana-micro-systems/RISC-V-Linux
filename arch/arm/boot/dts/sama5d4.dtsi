/*
 * sama5d4.dtsi - Device Tree Include file for SAMA5D4 family SoC
 *
 *  Copyright (C) 2014 Atmel,
 *                2014 Nicolas Ferre <nicolas.ferre@atmel.com>
 *
 * This file is dual-licensed: you can use it either under the terms
 * of the GPL or the X11 license, at your option. Note that this dual
 * licensing only applies to this file, and not this project as a
 * whole.
 *
 *  a) This file is free software; you can redistribute it and/or
 *     modify it under the terms of the GNU General Public License as
 *     published by the Free Software Foundation; either version 2 of the
 *     License, or (at your option) any later version.
 *
 *     This file is distributed in the hope that it will be useful,
 *     but WITHOUT ANY WARRANTY; without even the implied warranty of
 *     MERCHANTABILITY or FITNESS FOR A PARTICULAR PURPOSE.  See the
 *     GNU General Public License for more details.
 *
 * Or, alternatively,
 *
 *  b) Permission is hereby granted, free of charge, to any person
 *     obtaining a copy of this software and associated documentation
 *     files (the "Software"), to deal in the Software without
 *     restriction, including without limitation the rights to use,
 *     copy, modify, merge, publish, distribute, sublicense, and/or
 *     sell copies of the Software, and to permit persons to whom the
 *     Software is furnished to do so, subject to the following
 *     conditions:
 *
 *     The above copyright notice and this permission notice shall be
 *     included in all copies or substantial portions of the Software.
 *
 *     THE SOFTWARE IS PROVIDED "AS IS", WITHOUT WARRANTY OF ANY KIND,
 *     EXPRESS OR IMPLIED, INCLUDING BUT NOT LIMITED TO THE WARRANTIES
 *     OF MERCHANTABILITY, FITNESS FOR A PARTICULAR PURPOSE AND
 *     NONINFRINGEMENT. IN NO EVENT SHALL THE AUTHORS OR COPYRIGHT
 *     HOLDERS BE LIABLE FOR ANY CLAIM, DAMAGES OR OTHER LIABILITY,
 *     WHETHER IN AN ACTION OF CONTRACT, TORT OR OTHERWISE, ARISING
 *     FROM, OUT OF OR IN CONNECTION WITH THE SOFTWARE OR THE USE OR
 *     OTHER DEALINGS IN THE SOFTWARE.
 */

#include "skeleton.dtsi"
#include <dt-bindings/clock/at91.h>
#include <dt-bindings/dma/at91.h>
#include <dt-bindings/pinctrl/at91.h>
#include <dt-bindings/interrupt-controller/irq.h>
#include <dt-bindings/gpio/gpio.h>

/ {
	model = "Atmel SAMA5D4 family SoC";
	compatible = "atmel,sama5d4";
	interrupt-parent = <&aic>;

	aliases {
		serial0 = &usart3;
		serial1 = &usart4;
		serial2 = &usart2;
		gpio0 = &pioA;
		gpio1 = &pioB;
		gpio2 = &pioC;
		gpio3 = &pioD;
		gpio4 = &pioE;
		pwm0 = &pwm0;
		ssc0 = &ssc0;
		ssc1 = &ssc1;
		tcb0 = &tcb0;
		tcb1 = &tcb1;
		i2c0 = &i2c0;
<<<<<<< HEAD
=======
		i2c1 = &i2c1;
>>>>>>> 8b036556
		i2c2 = &i2c2;
	};
	cpus {
		#address-cells = <1>;
		#size-cells = <0>;

		cpu@0 {
			device_type = "cpu";
			compatible = "arm,cortex-a5";
			reg = <0>;
			next-level-cache = <&L2>;
		};
	};

	memory {
		reg = <0x20000000 0x20000000>;
	};

	clocks {
		slow_xtal: slow_xtal {
			compatible = "fixed-clock";
			#clock-cells = <0>;
			clock-frequency = <0>;
		};

		main_xtal: main_xtal {
			compatible = "fixed-clock";
			#clock-cells = <0>;
			clock-frequency = <0>;
		};

		adc_op_clk: adc_op_clk{
			compatible = "fixed-clock";
			#clock-cells = <0>;
			clock-frequency = <1000000>;
		};
	};

	ns_sram: sram@00210000 {
		compatible = "mmio-sram";
		reg = <0x00210000 0x10000>;
	};

	ahb {
		compatible = "simple-bus";
		#address-cells = <1>;
		#size-cells = <1>;
		ranges;

		usb0: gadget@00400000 {
			#address-cells = <1>;
			#size-cells = <0>;
			compatible = "atmel,at91sam9rl-udc";
			reg = <0x00400000 0x100000
			       0xfc02c000 0x4000>;
			interrupts = <47 IRQ_TYPE_LEVEL_HIGH 2>;
			clocks = <&udphs_clk>, <&utmi>;
			clock-names = "pclk", "hclk";
			status = "disabled";

			ep0 {
				reg = <0>;
				atmel,fifo-size = <64>;
				atmel,nb-banks = <1>;
			};

			ep1 {
				reg = <1>;
				atmel,fifo-size = <1024>;
				atmel,nb-banks = <3>;
				atmel,can-dma;
				atmel,can-isoc;
			};

			ep2 {
				reg = <2>;
				atmel,fifo-size = <1024>;
				atmel,nb-banks = <3>;
				atmel,can-dma;
				atmel,can-isoc;
			};

			ep3 {
				reg = <3>;
				atmel,fifo-size = <1024>;
				atmel,nb-banks = <2>;
				atmel,can-dma;
				atmel,can-isoc;
			};

			ep4 {
				reg = <4>;
				atmel,fifo-size = <1024>;
				atmel,nb-banks = <2>;
				atmel,can-dma;
				atmel,can-isoc;
			};

			ep5 {
				reg = <5>;
				atmel,fifo-size = <1024>;
				atmel,nb-banks = <2>;
				atmel,can-dma;
				atmel,can-isoc;
			};

			ep6 {
				reg = <6>;
				atmel,fifo-size = <1024>;
				atmel,nb-banks = <2>;
				atmel,can-dma;
				atmel,can-isoc;
			};

			ep7 {
				reg = <7>;
				atmel,fifo-size = <1024>;
				atmel,nb-banks = <2>;
				atmel,can-dma;
				atmel,can-isoc;
			};

			ep8 {
				reg = <8>;
				atmel,fifo-size = <1024>;
				atmel,nb-banks = <2>;
				atmel,can-isoc;
			};

			ep9 {
				reg = <9>;
				atmel,fifo-size = <1024>;
				atmel,nb-banks = <2>;
				atmel,can-isoc;
			};

			ep10 {
				reg = <10>;
				atmel,fifo-size = <1024>;
				atmel,nb-banks = <2>;
				atmel,can-isoc;
			};

			ep11 {
				reg = <11>;
				atmel,fifo-size = <1024>;
				atmel,nb-banks = <2>;
				atmel,can-isoc;
			};

			ep12 {
				reg = <12>;
				atmel,fifo-size = <1024>;
				atmel,nb-banks = <2>;
				atmel,can-isoc;
			};

			ep13 {
				reg = <13>;
				atmel,fifo-size = <1024>;
				atmel,nb-banks = <2>;
				atmel,can-isoc;
			};

			ep14 {
				reg = <14>;
				atmel,fifo-size = <1024>;
				atmel,nb-banks = <2>;
				atmel,can-isoc;
			};

			ep15 {
				reg = <15>;
				atmel,fifo-size = <1024>;
				atmel,nb-banks = <2>;
				atmel,can-isoc;
			};
		};

		usb1: ohci@00500000 {
			compatible = "atmel,at91rm9200-ohci", "usb-ohci";
			reg = <0x00500000 0x100000>;
			interrupts = <46 IRQ_TYPE_LEVEL_HIGH 2>;
			clocks = <&usb>, <&uhphs_clk>, <&uhphs_clk>,
				 <&uhpck>;
			clock-names = "usb_clk", "ohci_clk", "hclk", "uhpck";
			status = "disabled";
		};

		usb2: ehci@00600000 {
			compatible = "atmel,at91sam9g45-ehci", "usb-ehci";
			reg = <0x00600000 0x100000>;
			interrupts = <46 IRQ_TYPE_LEVEL_HIGH 2>;
			clocks = <&utmi>, <&uhphs_clk>, <&uhpck>;
			clock-names = "usb_clk", "ehci_clk", "uhpck";
			status = "disabled";
		};

		L2: cache-controller@00a00000 {
			compatible = "arm,pl310-cache";
			reg = <0x00a00000 0x1000>;
			interrupts = <67 IRQ_TYPE_LEVEL_HIGH 4>;
			cache-unified;
			cache-level = <2>;
		};

		nand0: nand@80000000 {
			compatible = "atmel,sama5d4-nand", "atmel,at91rm9200-nand";
			#address-cells = <1>;
			#size-cells = <1>;
			ranges;
			reg = <	0x80000000 0x08000000	/* EBI CS3 */
				0xfc05c070 0x00000490	/* SMC PMECC regs */
				0xfc05c500 0x00000100	/* SMC PMECC Error Location regs */
				>;
			interrupts = <22 IRQ_TYPE_LEVEL_HIGH 6>;
			atmel,nand-addr-offset = <21>;
			atmel,nand-cmd-offset = <22>;
			atmel,nand-has-dma;
			pinctrl-names = "default";
			pinctrl-0 = <&pinctrl_nand>;
			status = "disabled";

			nfc@90000000 {
				compatible = "atmel,sama5d3-nfc";
				#address-cells = <1>;
				#size-cells = <1>;
				reg = <
					0x90000000 0x10000000	/* NFC Command Registers */
					0xfc05c000 0x00000070	/* NFC HSMC regs */
					0x00100000 0x00100000	/* NFC SRAM banks */
                                         >;
				clocks = <&hsmc_clk>;
				atmel,write-by-sram;
			};
		};

		apb {
			compatible = "simple-bus";
			#address-cells = <1>;
			#size-cells = <1>;
			ranges;

			hlcdc: hlcdc@f0000000 {
				compatible = "atmel,sama5d4-hlcdc";
				reg = <0xf0000000 0x4000>;
				interrupts = <51 IRQ_TYPE_LEVEL_HIGH 0>;
				clocks = <&lcdc_clk>, <&lcdck>, <&clk32k>;
				clock-names = "periph_clk","sys_clk", "slow_clk";
				status = "disabled";

				hlcdc-display-controller {
					compatible = "atmel,hlcdc-display-controller";
					#address-cells = <1>;
					#size-cells = <0>;

					port@0 {
						#address-cells = <1>;
						#size-cells = <0>;
						reg = <0>;
					};
				};

				hlcdc_pwm: hlcdc-pwm {
					compatible = "atmel,hlcdc-pwm";
					pinctrl-names = "default";
					pinctrl-0 = <&pinctrl_lcd_pwm>;
					#pwm-cells = <3>;
				};
			};

			dma1: dma-controller@f0004000 {
				compatible = "atmel,sama5d4-dma";
				reg = <0xf0004000 0x200>;
				interrupts = <50 IRQ_TYPE_LEVEL_HIGH 0>;
				#dma-cells = <1>;
				clocks = <&dma1_clk>;
				clock-names = "dma_clk";
			};

			isi: isi@f0008000 {
				compatible = "atmel,at91sam9g45-isi";
				reg = <0xf0008000 0x4000>;
				interrupts = <52 IRQ_TYPE_LEVEL_HIGH 5>;
				pinctrl-names = "default";
				pinctrl-0 = <&pinctrl_isi_data_0_7>;
				clocks = <&isi_clk>;
				clock-names = "isi_clk";
				status = "disabled";
				port {
					#address-cells = <1>;
					#size-cells = <0>;
				};
			};

			ramc0: ramc@f0010000 {
				compatible = "atmel,sama5d3-ddramc";
				reg = <0xf0010000 0x200>;
				clocks = <&ddrck>, <&mpddr_clk>;
				clock-names = "ddrck", "mpddr";
			};

			dma0: dma-controller@f0014000 {
				compatible = "atmel,sama5d4-dma";
				reg = <0xf0014000 0x200>;
				interrupts = <8 IRQ_TYPE_LEVEL_HIGH 0>;
				#dma-cells = <1>;
				clocks = <&dma0_clk>;
				clock-names = "dma_clk";
			};

			pmc: pmc@f0018000 {
				compatible = "atmel,sama5d3-pmc";
				reg = <0xf0018000 0x120>;
				interrupts = <1 IRQ_TYPE_LEVEL_HIGH 7>;
				interrupt-controller;
				#address-cells = <1>;
				#size-cells = <0>;
				#interrupt-cells = <1>;

				main_rc_osc: main_rc_osc {
					compatible = "atmel,at91sam9x5-clk-main-rc-osc";
					#clock-cells = <0>;
					interrupt-parent = <&pmc>;
					interrupts = <AT91_PMC_MOSCRCS>;
					clock-frequency = <12000000>;
					clock-accuracy = <100000000>;
				};

				main_osc: main_osc {
					compatible = "atmel,at91rm9200-clk-main-osc";
					#clock-cells = <0>;
					interrupt-parent = <&pmc>;
					interrupts = <AT91_PMC_MOSCS>;
					clocks = <&main_xtal>;
				};

				main: mainck {
					compatible = "atmel,at91sam9x5-clk-main";
					#clock-cells = <0>;
					interrupt-parent = <&pmc>;
					interrupts = <AT91_PMC_MOSCSELS>;
					clocks = <&main_rc_osc &main_osc>;
				};

				plla: pllack {
					compatible = "atmel,sama5d3-clk-pll";
					#clock-cells = <0>;
					interrupt-parent = <&pmc>;
					interrupts = <AT91_PMC_LOCKA>;
					clocks = <&main>;
					reg = <0>;
					atmel,clk-input-range = <12000000 12000000>;
					#atmel,pll-clk-output-range-cells = <4>;
					atmel,pll-clk-output-ranges = <600000000 1200000000 0 0>;
				};

				plladiv: plladivck {
					compatible = "atmel,at91sam9x5-clk-plldiv";
					#clock-cells = <0>;
					clocks = <&plla>;
				};

				utmi: utmick {
					compatible = "atmel,at91sam9x5-clk-utmi";
					#clock-cells = <0>;
					interrupt-parent = <&pmc>;
					interrupts = <AT91_PMC_LOCKU>;
					clocks = <&main>;
				};

				mck: masterck {
					compatible = "atmel,at91sam9x5-clk-master";
					#clock-cells = <0>;
					interrupt-parent = <&pmc>;
					interrupts = <AT91_PMC_MCKRDY>;
					clocks = <&clk32k>, <&main>, <&plladiv>, <&utmi>;
					atmel,clk-output-range = <125000000 177000000>;
					atmel,clk-divisors = <1 2 4 3>;
				};

				h32ck: h32mxck {
					#clock-cells = <0>;
					compatible = "atmel,sama5d4-clk-h32mx";
					clocks = <&mck>;
				};

				usb: usbck {
					compatible = "atmel,at91sam9x5-clk-usb";
					#clock-cells = <0>;
					clocks = <&plladiv>, <&utmi>;
				};

				prog: progck {
					compatible = "atmel,at91sam9x5-clk-programmable";
					#address-cells = <1>;
					#size-cells = <0>;
					interrupt-parent = <&pmc>;
					clocks = <&clk32k>, <&main>, <&plladiv>, <&utmi>, <&mck>;

					prog0: prog0 {
						#clock-cells = <0>;
						reg = <0>;
						interrupts = <AT91_PMC_PCKRDY(0)>;
					};

					prog1: prog1 {
						#clock-cells = <0>;
						reg = <1>;
						interrupts = <AT91_PMC_PCKRDY(1)>;
					};

					prog2: prog2 {
						#clock-cells = <0>;
						reg = <2>;
						interrupts = <AT91_PMC_PCKRDY(2)>;
					};
				};

				smd: smdclk {
					compatible = "atmel,at91sam9x5-clk-smd";
					#clock-cells = <0>;
					clocks = <&plladiv>, <&utmi>;
				};

				systemck {
					compatible = "atmel,at91rm9200-clk-system";
					#address-cells = <1>;
					#size-cells = <0>;

					ddrck: ddrck {
						#clock-cells = <0>;
						reg = <2>;
						clocks = <&mck>;
					};

					lcdck: lcdck {
						#clock-cells = <0>;
						reg = <3>;
						clocks = <&mck>;
					};

					smdck: smdck {
						#clock-cells = <0>;
						reg = <4>;
						clocks = <&smd>;
					};

					uhpck: uhpck {
						#clock-cells = <0>;
						reg = <6>;
						clocks = <&usb>;
					};

					udpck: udpck {
						#clock-cells = <0>;
						reg = <7>;
						clocks = <&usb>;
					};

					pck0: pck0 {
						#clock-cells = <0>;
						reg = <8>;
						clocks = <&prog0>;
					};

					pck1: pck1 {
						#clock-cells = <0>;
						reg = <9>;
						clocks = <&prog1>;
					};

					pck2: pck2 {
						#clock-cells = <0>;
						reg = <10>;
						clocks = <&prog2>;
					};
				};

				periph32ck {
					compatible = "atmel,at91sam9x5-clk-peripheral";
					#address-cells = <1>;
					#size-cells = <0>;
					clocks = <&h32ck>;

					pioD_clk: pioD_clk {
						#clock-cells = <0>;
						reg = <5>;
					};

					usart0_clk: usart0_clk {
						#clock-cells = <0>;
						reg = <6>;
					};

					usart1_clk: usart1_clk {
						#clock-cells = <0>;
						reg = <7>;
					};

					icm_clk: icm_clk {
						#clock-cells = <0>;
						reg = <9>;
					};

					aes_clk: aes_clk {
						#clock-cells = <0>;
						reg = <12>;
					};

					tdes_clk: tdes_clk {
						#clock-cells = <0>;
						reg = <14>;
					};

					sha_clk: sha_clk {
						#clock-cells = <0>;
						reg = <15>;
					};

					matrix1_clk: matrix1_clk {
						#clock-cells = <0>;
						reg = <17>;
					};

					hsmc_clk: hsmc_clk {
						#clock-cells = <0>;
						reg = <22>;
					};

					pioA_clk: pioA_clk {
						#clock-cells = <0>;
						reg = <23>;
					};

					pioB_clk: pioB_clk {
						#clock-cells = <0>;
						reg = <24>;
					};

					pioC_clk: pioC_clk {
						#clock-cells = <0>;
						reg = <25>;
					};

					pioE_clk: pioE_clk {
						#clock-cells = <0>;
						reg = <26>;
					};

					uart0_clk: uart0_clk {
						#clock-cells = <0>;
						reg = <27>;
					};

					uart1_clk: uart1_clk {
						#clock-cells = <0>;
						reg = <28>;
					};

					usart2_clk: usart2_clk {
						#clock-cells = <0>;
						reg = <29>;
					};

					usart3_clk: usart3_clk {
						#clock-cells = <0>;
						reg = <30>;
					};

					usart4_clk: usart4_clk {
						#clock-cells = <0>;
						reg = <31>;
					};

					twi0_clk: twi0_clk {
						reg = <32>;
						#clock-cells = <0>;
					};

					twi1_clk: twi1_clk {
						#clock-cells = <0>;
						reg = <33>;
					};

					twi2_clk: twi2_clk {
						#clock-cells = <0>;
						reg = <34>;
					};

					mci0_clk: mci0_clk {
						#clock-cells = <0>;
						reg = <35>;
					};

					mci1_clk: mci1_clk {
						#clock-cells = <0>;
						reg = <36>;
					};

					spi0_clk: spi0_clk {
						#clock-cells = <0>;
						reg = <37>;
					};

					spi1_clk: spi1_clk {
						#clock-cells = <0>;
						reg = <38>;
					};

					spi2_clk: spi2_clk {
						#clock-cells = <0>;
						reg = <39>;
					};

					tcb0_clk: tcb0_clk {
						#clock-cells = <0>;
						reg = <40>;
					};

					tcb1_clk: tcb1_clk {
						#clock-cells = <0>;
						reg = <41>;
					};

					tcb2_clk: tcb2_clk {
						#clock-cells = <0>;
						reg = <42>;
					};

					pwm_clk: pwm_clk {
						#clock-cells = <0>;
						reg = <43>;
					};

					adc_clk: adc_clk {
						#clock-cells = <0>;
						reg = <44>;
					};

					dbgu_clk: dbgu_clk {
						#clock-cells = <0>;
						reg = <45>;
					};

					uhphs_clk: uhphs_clk {
						#clock-cells = <0>;
						reg = <46>;
					};

					udphs_clk: udphs_clk {
						#clock-cells = <0>;
						reg = <47>;
					};

					ssc0_clk: ssc0_clk {
						#clock-cells = <0>;
						reg = <48>;
					};

					ssc1_clk: ssc1_clk {
						#clock-cells = <0>;
						reg = <49>;
					};

					trng_clk: trng_clk {
						#clock-cells = <0>;
						reg = <53>;
					};

					macb0_clk: macb0_clk {
						#clock-cells = <0>;
						reg = <54>;
					};

					macb1_clk: macb1_clk {
						#clock-cells = <0>;
						reg = <55>;
					};

					fuse_clk: fuse_clk {
						#clock-cells = <0>;
						reg = <57>;
					};

					securam_clk: securam_clk {
						#clock-cells = <0>;
						reg = <59>;
					};

					smd_clk: smd_clk {
						#clock-cells = <0>;
						reg = <61>;
					};

					twi3_clk: twi3_clk {
						#clock-cells = <0>;
						reg = <62>;
					};

					catb_clk: catb_clk {
						#clock-cells = <0>;
						reg = <63>;
					};
				};

				periph64ck {
					compatible = "atmel,at91sam9x5-clk-peripheral";
					#address-cells = <1>;
					#size-cells = <0>;
					clocks = <&mck>;

					dma0_clk: dma0_clk {
						#clock-cells = <0>;
						reg = <8>;
					};

					cpkcc_clk: cpkcc_clk {
						#clock-cells = <0>;
						reg = <10>;
					};

					aesb_clk: aesb_clk {
						#clock-cells = <0>;
						reg = <13>;
					};

					mpddr_clk: mpddr_clk {
						#clock-cells = <0>;
						reg = <16>;
					};

					matrix0_clk: matrix0_clk {
						#clock-cells = <0>;
						reg = <18>;
					};

					vdec_clk: vdec_clk {
						#clock-cells = <0>;
						reg = <19>;
					};

					dma1_clk: dma1_clk {
						#clock-cells = <0>;
						reg = <50>;
					};

					lcdc_clk: lcdc_clk {
						#clock-cells = <0>;
						reg = <51>;
					};

					isi_clk: isi_clk {
						#clock-cells = <0>;
						reg = <52>;
					};
				};
			};

			mmc0: mmc@f8000000 {
				compatible = "atmel,hsmci";
				reg = <0xf8000000 0x600>;
				interrupts = <35 IRQ_TYPE_LEVEL_HIGH 0>;
				dmas = <&dma1
					(AT91_XDMAC_DT_MEM_IF(0) | AT91_XDMAC_DT_PER_IF(1)
					| AT91_XDMAC_DT_PERID(0))>;
				dma-names = "rxtx";
				pinctrl-names = "default";
				pinctrl-0 = <&pinctrl_mmc0_clk_cmd_dat0 &pinctrl_mmc0_dat1_3>;
				status = "disabled";
				#address-cells = <1>;
				#size-cells = <0>;
				clocks = <&mci0_clk>;
				clock-names = "mci_clk";
			};

			ssc0: ssc@f8008000 {
				compatible = "atmel,at91sam9g45-ssc";
				reg = <0xf8008000 0x4000>;
				interrupts = <48 IRQ_TYPE_LEVEL_HIGH 0>;
				pinctrl-names = "default";
				pinctrl-0 = <&pinctrl_ssc0_tx &pinctrl_ssc0_rx>;
				dmas = <&dma1
					(AT91_XDMAC_DT_MEM_IF(0) | AT91_XDMAC_DT_PER_IF(1)
					| AT91_XDMAC_DT_PERID(26))>,
				       <&dma1
					(AT91_XDMAC_DT_MEM_IF(0) | AT91_XDMAC_DT_PER_IF(1)
					| AT91_XDMAC_DT_PERID(27))>;
				dma-names = "tx", "rx";
				clocks = <&ssc0_clk>;
				clock-names = "pclk";
				status = "disabled";
			};

			pwm0: pwm@f800c000 {
				compatible = "atmel,sama5d3-pwm";
				reg = <0xf800c000 0x300>;
				interrupts = <43 IRQ_TYPE_LEVEL_HIGH 4>;
				#pwm-cells = <3>;
				clocks = <&pwm_clk>;
				status = "disabled";
			};

			spi0: spi@f8010000 {
				#address-cells = <1>;
				#size-cells = <0>;
				compatible = "atmel,at91rm9200-spi";
				reg = <0xf8010000 0x100>;
				interrupts = <37 IRQ_TYPE_LEVEL_HIGH 3>;
				dmas = <&dma1
					(AT91_XDMAC_DT_MEM_IF(0) | AT91_XDMAC_DT_PER_IF(1)
					| AT91_XDMAC_DT_PERID(10))>,
				       <&dma1
					(AT91_XDMAC_DT_MEM_IF(0) | AT91_XDMAC_DT_PER_IF(1)
					| AT91_XDMAC_DT_PERID(11))>;
				dma-names = "tx", "rx";
				pinctrl-names = "default";
				pinctrl-0 = <&pinctrl_spi0>;
				clocks = <&spi0_clk>;
				clock-names = "spi_clk";
				status = "disabled";
			};

			i2c0: i2c@f8014000 {
				compatible = "atmel,at91sam9x5-i2c";
				reg = <0xf8014000 0x4000>;
				interrupts = <32 IRQ_TYPE_LEVEL_HIGH 6>;
				dmas = <&dma1
					(AT91_XDMAC_DT_MEM_IF(0) | AT91_XDMAC_DT_PER_IF(1)
					| AT91_XDMAC_DT_PERID(2))>,
				       <&dma1
					(AT91_XDMAC_DT_MEM_IF(0) | AT91_XDMAC_DT_PER_IF(1)
					| AT91_XDMAC_DT_PERID(3))>;
				dma-names = "tx", "rx";
				pinctrl-names = "default";
				pinctrl-0 = <&pinctrl_i2c0>;
				#address-cells = <1>;
				#size-cells = <0>;
				clocks = <&twi0_clk>;
				status = "disabled";
			};

			i2c1: i2c@f8018000 {
				compatible = "atmel,at91sam9x5-i2c";
				reg = <0xf8018000 0x4000>;
				interrupts = <33 IRQ_TYPE_LEVEL_HIGH 6>;
				dmas = <&dma1
					(AT91_XDMAC_DT_MEM_IF(0) | AT91_XDMAC_DT_PER_IF(1))
					AT91_XDMAC_DT_PERID(4)>,
				       <&dma1
					(AT91_XDMAC_DT_MEM_IF(0) | AT91_XDMAC_DT_PER_IF(1))
					AT91_XDMAC_DT_PERID(5)>;
				dma-names = "tx", "rx";
				pinctrl-names = "default";
				pinctrl-0 = <&pinctrl_i2c1>;
				#address-cells = <1>;
				#size-cells = <0>;
				clocks = <&twi1_clk>;
				status = "disabled";
			};

			tcb0: timer@f801c000 {
				compatible = "atmel,at91sam9x5-tcb";
				reg = <0xf801c000 0x100>;
				interrupts = <40 IRQ_TYPE_LEVEL_HIGH 0>;
				clocks = <&tcb0_clk>;
				clock-names = "t0_clk";
			};

			macb0: ethernet@f8020000 {
				compatible = "atmel,sama5d4-gem";
				reg = <0xf8020000 0x100>;
				interrupts = <54 IRQ_TYPE_LEVEL_HIGH 3>;
				pinctrl-names = "default";
				pinctrl-0 = <&pinctrl_macb0_rmii>;
				#address-cells = <1>;
				#size-cells = <0>;
				clocks = <&macb0_clk>, <&macb0_clk>;
				clock-names = "hclk", "pclk";
				status = "disabled";
			};

			i2c2: i2c@f8024000 {
				compatible = "atmel,at91sam9x5-i2c";
				reg = <0xf8024000 0x4000>;
				interrupts = <34 IRQ_TYPE_LEVEL_HIGH 6>;
				dmas = <&dma1
					(AT91_XDMAC_DT_MEM_IF(0) | AT91_XDMAC_DT_PER_IF(1)
					| AT91_XDMAC_DT_PERID(6))>,
				       <&dma1
					(AT91_XDMAC_DT_MEM_IF(0) | AT91_XDMAC_DT_PER_IF(1)
					| AT91_XDMAC_DT_PERID(7))>;
				dma-names = "tx", "rx";
				pinctrl-names = "default";
				pinctrl-0 = <&pinctrl_i2c2>;
				#address-cells = <1>;
				#size-cells = <0>;
				clocks = <&twi2_clk>;
				status = "disabled";
			};

			sfr: sfr@f8028000 {
				compatible = "atmel,sama5d4-sfr", "syscon";
				reg = <0xf8028000 0x60>;
			};

			mmc1: mmc@fc000000 {
				compatible = "atmel,hsmci";
				reg = <0xfc000000 0x600>;
				interrupts = <36 IRQ_TYPE_LEVEL_HIGH 0>;
				dmas = <&dma1
					(AT91_XDMAC_DT_MEM_IF(0) | AT91_XDMAC_DT_PER_IF(1)
					| AT91_XDMAC_DT_PERID(1))>;
				dma-names = "rxtx";
				pinctrl-names = "default";
				pinctrl-0 = <&pinctrl_mmc1_clk_cmd_dat0 &pinctrl_mmc1_dat1_3>;
				status = "disabled";
				#address-cells = <1>;
				#size-cells = <0>;
				clocks = <&mci1_clk>;
				clock-names = "mci_clk";
			};

			usart2: serial@fc008000 {
				compatible = "atmel,at91sam9260-usart";
				reg = <0xfc008000 0x100>;
				interrupts = <29 IRQ_TYPE_LEVEL_HIGH 5>;
				dmas = <&dma1
					(AT91_XDMAC_DT_MEM_IF(0) | AT91_XDMAC_DT_PER_IF(1)
					| AT91_XDMAC_DT_PERID(16))>,
				       <&dma1
					(AT91_XDMAC_DT_MEM_IF(0) | AT91_XDMAC_DT_PER_IF(1)
					| AT91_XDMAC_DT_PERID(17))>;
				dma-names = "tx", "rx";
				pinctrl-names = "default";
				pinctrl-0 = <&pinctrl_usart2 &pinctrl_usart2_rts &pinctrl_usart2_cts>;
				clocks = <&usart2_clk>;
				clock-names = "usart";
				status = "disabled";
			};

			usart3: serial@fc00c000 {
				compatible = "atmel,at91sam9260-usart";
				reg = <0xfc00c000 0x100>;
				interrupts = <30 IRQ_TYPE_LEVEL_HIGH 5>;
				dmas = <&dma1
					(AT91_XDMAC_DT_MEM_IF(0) | AT91_XDMAC_DT_PER_IF(1)
					| AT91_XDMAC_DT_PERID(18))>,
				       <&dma1
					(AT91_XDMAC_DT_MEM_IF(0) | AT91_XDMAC_DT_PER_IF(1)
					| AT91_XDMAC_DT_PERID(19))>;
				dma-names = "tx", "rx";
				pinctrl-names = "default";
				pinctrl-0 = <&pinctrl_usart3>;
				clocks = <&usart3_clk>;
				clock-names = "usart";
				status = "disabled";
			};

			usart4: serial@fc010000 {
				compatible = "atmel,at91sam9260-usart";
				reg = <0xfc010000 0x100>;
				interrupts = <31 IRQ_TYPE_LEVEL_HIGH 5>;
				dmas = <&dma1
					(AT91_XDMAC_DT_MEM_IF(0) | AT91_XDMAC_DT_PER_IF(1)
					| AT91_XDMAC_DT_PERID(20))>,
				       <&dma1
					(AT91_XDMAC_DT_MEM_IF(0) | AT91_XDMAC_DT_PER_IF(1)
					| AT91_XDMAC_DT_PERID(21))>;
				dma-names = "tx", "rx";
				pinctrl-names = "default";
				pinctrl-0 = <&pinctrl_usart4>;
				clocks = <&usart4_clk>;
				clock-names = "usart";
				status = "disabled";
			};

			ssc1: ssc@fc014000 {
				compatible = "atmel,at91sam9g45-ssc";
				reg = <0xfc014000 0x4000>;
				interrupts = <49 IRQ_TYPE_LEVEL_HIGH 0>;
				pinctrl-names = "default";
				pinctrl-0 = <&pinctrl_ssc1_tx &pinctrl_ssc1_rx>;
				dmas = <&dma1
					(AT91_XDMAC_DT_MEM_IF(0) | AT91_XDMAC_DT_PER_IF(1)
					| AT91_XDMAC_DT_PERID(28))>,
				       <&dma1
					(AT91_XDMAC_DT_MEM_IF(0) | AT91_XDMAC_DT_PER_IF(1)
					| AT91_XDMAC_DT_PERID(29))>;
				dma-names = "tx", "rx";
				clocks = <&ssc1_clk>;
				clock-names = "pclk";
				status = "disabled";
			};

			tcb1: timer@fc020000 {
				compatible = "atmel,at91sam9x5-tcb";
				reg = <0xfc020000 0x100>;
				interrupts = <41 IRQ_TYPE_LEVEL_HIGH 0>;
				clocks = <&tcb1_clk>;
				clock-names = "t0_clk";
			};

			adc0: adc@fc034000 {
				compatible = "atmel,at91sam9x5-adc";
				reg = <0xfc034000 0x100>;
				interrupts = <44 IRQ_TYPE_LEVEL_HIGH 5>;
				pinctrl-names = "default";
				pinctrl-0 = <
					/* external trigger is conflict with USBA_VBUS */
					&pinctrl_adc0_ad0
					&pinctrl_adc0_ad1
					&pinctrl_adc0_ad2
					&pinctrl_adc0_ad3
					&pinctrl_adc0_ad4
					>;
				clocks = <&adc_clk>,
					 <&adc_op_clk>;
				clock-names = "adc_clk", "adc_op_clk";
				atmel,adc-channels-used = <0x01f>;
				atmel,adc-startup-time = <40>;
				atmel,adc-use-external;
				atmel,adc-vref = <3000>;
				atmel,adc-res = <8 10>;
				atmel,adc-sample-hold-time = <11>;
				atmel,adc-res-names = "lowres", "highres";
				atmel,adc-ts-pressure-threshold = <10000>;
				status = "disabled";

				trigger@0 {
					trigger-name = "external-rising";
					trigger-value = <0x1>;
					trigger-external;
				};
				trigger@1 {
					trigger-name = "external-falling";
					trigger-value = <0x2>;
					trigger-external;
				};
				trigger@2 {
					trigger-name = "external-any";
					trigger-value = <0x3>;
					trigger-external;
				};
				trigger@3 {
					trigger-name = "continuous";
					trigger-value = <0x6>;
				};
			};

			aes@fc044000 {
				compatible = "atmel,at91sam9g46-aes";
				reg = <0xfc044000 0x100>;
				interrupts = <12 IRQ_TYPE_LEVEL_HIGH 0>;
				dmas = <&dma0 (AT91_XDMAC_DT_MEM_IF(0) | AT91_XDMAC_DT_PER_IF(1))
					AT91_XDMAC_DT_PERID(41)>,
				       <&dma0 (AT91_XDMAC_DT_MEM_IF(0) | AT91_XDMAC_DT_PER_IF(1))
					AT91_XDMAC_DT_PERID(40)>;
				dma-names = "tx", "rx";
				clocks = <&aes_clk>;
				clock-names = "aes_clk";
				status = "disabled";
			};

			tdes@fc04c000 {
				compatible = "atmel,at91sam9g46-tdes";
				reg = <0xfc04c000 0x100>;
				interrupts = <14 IRQ_TYPE_LEVEL_HIGH 0>;
				dmas = <&dma0 (AT91_XDMAC_DT_MEM_IF(0) | AT91_XDMAC_DT_PER_IF(1))
					AT91_XDMAC_DT_PERID(42)>,
				       <&dma0 (AT91_XDMAC_DT_MEM_IF(0) | AT91_XDMAC_DT_PER_IF(1))
					AT91_XDMAC_DT_PERID(43)>;
				dma-names = "tx", "rx";
				clocks = <&tdes_clk>;
				clock-names = "tdes_clk";
				status = "disabled";
			};

			sha@fc050000 {
				compatible = "atmel,at91sam9g46-sha";
				reg = <0xfc050000 0x100>;
				interrupts = <15 IRQ_TYPE_LEVEL_HIGH 0>;
				dmas = <&dma0 (AT91_XDMAC_DT_MEM_IF(0) | AT91_XDMAC_DT_PER_IF(1))
					AT91_XDMAC_DT_PERID(44)>;
				dma-names = "tx";
				clocks = <&sha_clk>;
				clock-names = "sha_clk";
				status = "disabled";
			};

			rstc@fc068600 {
				compatible = "atmel,at91sam9g45-rstc";
				reg = <0xfc068600 0x10>;
			};

			shdwc@fc068610 {
				compatible = "atmel,at91sam9x5-shdwc";
				reg = <0xfc068610 0x10>;
			};

			pit: timer@fc068630 {
				compatible = "atmel,at91sam9260-pit";
				reg = <0xfc068630 0x10>;
				interrupts = <3 IRQ_TYPE_LEVEL_HIGH 5>;
				clocks = <&h32ck>;
			};

			watchdog@fc068640 {
				compatible = "atmel,at91sam9260-wdt";
				reg = <0xfc068640 0x10>;
				status = "disabled";
			};

			sckc@fc068650 {
				compatible = "atmel,at91sam9x5-sckc";
				reg = <0xfc068650 0x4>;

				slow_rc_osc: slow_rc_osc {
					compatible = "atmel,at91sam9x5-clk-slow-rc-osc";
					#clock-cells = <0>;
					clock-frequency = <32768>;
					clock-accuracy = <250000000>;
					atmel,startup-time-usec = <75>;
				};

				slow_osc: slow_osc {
					compatible = "atmel,at91sam9x5-clk-slow-osc";
					#clock-cells = <0>;
					clocks = <&slow_xtal>;
					atmel,startup-time-usec = <1200000>;
				};

				clk32k: slowck {
					compatible = "atmel,at91sam9x5-clk-slow";
					#clock-cells = <0>;
					clocks = <&slow_rc_osc &slow_osc>;
				};
			};

			rtc@fc0686b0 {
				compatible = "atmel,at91rm9200-rtc";
				reg = <0xfc0686b0 0x30>;
				interrupts = <1 IRQ_TYPE_LEVEL_HIGH 7>;
			};

			dbgu: serial@fc069000 {
				compatible = "atmel,at91sam9260-dbgu", "atmel,at91sam9260-usart";
				reg = <0xfc069000 0x200>;
				interrupts = <2 IRQ_TYPE_LEVEL_HIGH 7>;
				pinctrl-names = "default";
				pinctrl-0 = <&pinctrl_dbgu>;
				clocks = <&dbgu_clk>;
				clock-names = "usart";
				status = "disabled";
			};


			pinctrl@fc06a000 {
				#address-cells = <1>;
				#size-cells = <1>;
				compatible = "atmel,at91sam9x5-pinctrl", "atmel,at91rm9200-pinctrl", "simple-bus";
				ranges = <0xfc06a000 0xfc06a000 0x4000>;
				/* WARNING: revisit as pin spec has changed */
				atmel,mux-mask = <
					/*   A          B          C  */
					0xffffffff 0x3ffcfe7c 0x1c010101	/* pioA */
					0x7fffffff 0xfffccc3a 0x3f00cc3a	/* pioB */
					0xffffffff 0x3ff83fff 0xff00ffff	/* pioC */
					0x00000000 0x00000000 0x00000000	/* pioD */
					0xffffffff 0x7fffffff 0x76fff1bf	/* pioE */
					>;

				pioA: gpio@fc06a000 {
					compatible = "atmel,at91sam9x5-gpio", "atmel,at91rm9200-gpio";
					reg = <0xfc06a000 0x100>;
					interrupts = <23 IRQ_TYPE_LEVEL_HIGH 1>;
					#gpio-cells = <2>;
					gpio-controller;
					interrupt-controller;
					#interrupt-cells = <2>;
					clocks = <&pioA_clk>;
				};

				pioB: gpio@fc06b000 {
					compatible = "atmel,at91sam9x5-gpio", "atmel,at91rm9200-gpio";
					reg = <0xfc06b000 0x100>;
					interrupts = <24 IRQ_TYPE_LEVEL_HIGH 1>;
					#gpio-cells = <2>;
					gpio-controller;
					interrupt-controller;
					#interrupt-cells = <2>;
					clocks = <&pioB_clk>;
				};

				pioC: gpio@fc06c000 {
					compatible = "atmel,at91sam9x5-gpio", "atmel,at91rm9200-gpio";
					reg = <0xfc06c000 0x100>;
					interrupts = <25 IRQ_TYPE_LEVEL_HIGH 1>;
					#gpio-cells = <2>;
					gpio-controller;
					interrupt-controller;
					#interrupt-cells = <2>;
					clocks = <&pioC_clk>;
				};

				pioD: gpio@fc068000 {
					compatible = "atmel,at91sam9x5-gpio", "atmel,at91rm9200-gpio";
					reg = <0xfc068000 0x100>;
					interrupts = <5 IRQ_TYPE_LEVEL_HIGH 1>;
					#gpio-cells = <2>;
					gpio-controller;
					interrupt-controller;
					#interrupt-cells = <2>;
					clocks = <&pioD_clk>;
					status = "disabled";
				};

				pioE: gpio@fc06d000 {
					compatible = "atmel,at91sam9x5-gpio", "atmel,at91rm9200-gpio";
					reg = <0xfc06d000 0x100>;
					interrupts = <26 IRQ_TYPE_LEVEL_HIGH 1>;
					#gpio-cells = <2>;
					gpio-controller;
					interrupt-controller;
					#interrupt-cells = <2>;
					clocks = <&pioE_clk>;
				};

				/* pinctrl pin settings */
				adc0 {
					pinctrl_adc0_adtrg: adc0_adtrg {
						atmel,pins =
							<AT91_PIOE 31 AT91_PERIPH_A AT91_PINCTRL_NONE>;	/* conflicts with USBA_VBUS */
					};
					pinctrl_adc0_ad0: adc0_ad0 {
						atmel,pins =
							<AT91_PIOC 27 AT91_PERIPH_A AT91_PINCTRL_NONE>;
					};
					pinctrl_adc0_ad1: adc0_ad1 {
						atmel,pins =
							<AT91_PIOC 28 AT91_PERIPH_A AT91_PINCTRL_NONE>;
					};
					pinctrl_adc0_ad2: adc0_ad2 {
						atmel,pins =
							<AT91_PIOC 29 AT91_PERIPH_A AT91_PINCTRL_NONE>;
					};
					pinctrl_adc0_ad3: adc0_ad3 {
						atmel,pins =
							<AT91_PIOC 30 AT91_PERIPH_A AT91_PINCTRL_NONE>;
					};
					pinctrl_adc0_ad4: adc0_ad4 {
						atmel,pins =
							<AT91_PIOC 31 AT91_PERIPH_A AT91_PINCTRL_NONE>;
					};
				};

				dbgu {
					pinctrl_dbgu: dbgu-0 {
						atmel,pins =
							<AT91_PIOB 24 AT91_PERIPH_A AT91_PINCTRL_NONE>,     /* conflicts with D14 and TDI */
							<AT91_PIOB 25 AT91_PERIPH_A AT91_PINCTRL_PULL_UP>;  /* conflicts with D15 and TDO */
					};
				};

				i2c0 {
					pinctrl_i2c0: i2c0-0 {
						atmel,pins =
							<AT91_PIOA 30 AT91_PERIPH_A AT91_PINCTRL_NONE
							 AT91_PIOA 31 AT91_PERIPH_A AT91_PINCTRL_NONE>;
					};
				};

				i2c1 {
					pinctrl_i2c1: i2c1-0 {
						atmel,pins =
							<AT91_PIOE 29 AT91_PERIPH_C AT91_PINCTRL_NONE	/* TWD1, conflicts with UART0 RX and DIBP */
							 AT91_PIOE 30 AT91_PERIPH_C AT91_PINCTRL_NONE>;	/* TWCK1, conflicts with UART0 TX and DIBN */
					};
				};

				i2c2 {
					pinctrl_i2c2: i2c2-0 {
						atmel,pins =
							<AT91_PIOB 29 AT91_PERIPH_A AT91_PINCTRL_NONE	/* TWD2, conflicts with RD0 and PWML1 */
							 AT91_PIOB 30 AT91_PERIPH_A AT91_PINCTRL_NONE>; /* TWCK2, conflicts with RF0 */
					};
				};

				isi {
					pinctrl_isi_data_0_7: isi-0-data-0-7 {
						atmel,pins =
							<AT91_PIOC 19 AT91_PERIPH_A AT91_PINCTRL_NONE	/* ISI_D0 */
							 AT91_PIOC 20 AT91_PERIPH_A AT91_PINCTRL_NONE	/* ISI_D1 */
							 AT91_PIOC 21 AT91_PERIPH_A AT91_PINCTRL_NONE	/* ISI_D2 */
							 AT91_PIOC 22 AT91_PERIPH_A AT91_PINCTRL_NONE	/* ISI_D3 */
							 AT91_PIOC 23 AT91_PERIPH_A AT91_PINCTRL_NONE	/* ISI_D4 */
							 AT91_PIOC 24 AT91_PERIPH_A AT91_PINCTRL_NONE	/* ISI_D5 */
							 AT91_PIOC 25 AT91_PERIPH_A AT91_PINCTRL_NONE	/* ISI_D6 */
							 AT91_PIOC 26 AT91_PERIPH_A AT91_PINCTRL_NONE	/* ISI_D7 */
							 AT91_PIOB  1 AT91_PERIPH_C AT91_PINCTRL_NONE	/* ISI_PCK, conflict with G0_RXCK */
							 AT91_PIOB  3 AT91_PERIPH_C AT91_PINCTRL_NONE	/* ISI_VSYNC */
							 AT91_PIOB  4 AT91_PERIPH_C AT91_PINCTRL_NONE>;	/* ISI_HSYNC */
					};
					pinctrl_isi_data_8_9: isi-0-data-8-9 {
						atmel,pins =
							<AT91_PIOC 0 AT91_PERIPH_C AT91_PINCTRL_NONE	/* ISI_D8, conflicts with SPI0_MISO, PWMH2 */
							 AT91_PIOC 1 AT91_PERIPH_C AT91_PINCTRL_NONE>;	/* ISI_D9, conflicts with SPI0_MOSI, PWML2 */
					};
					pinctrl_isi_data_10_11: isi-0-data-10-11 {
						atmel,pins =
							<AT91_PIOC 2 AT91_PERIPH_C AT91_PINCTRL_NONE	/* ISI_D10, conflicts with SPI0_SPCK, PWMH3 */
							 AT91_PIOC 3 AT91_PERIPH_C AT91_PINCTRL_NONE>;	/* ISI_D11, conflicts with SPI0_NPCS0, PWML3 */
					};
				};

				lcd {
					pinctrl_lcd_base: lcd-base-0 {
						atmel,pins =
							<AT91_PIOA 26 AT91_PERIPH_A AT91_PINCTRL_NONE	/* LCDVSYNC */
							 AT91_PIOA 27 AT91_PERIPH_A AT91_PINCTRL_NONE	/* LCDHSYNC */
							 AT91_PIOA 29 AT91_PERIPH_A AT91_PINCTRL_NONE	/* LCDDEN */
							 AT91_PIOA 28 AT91_PERIPH_A AT91_PINCTRL_NONE>;	/* LCDPCK */
					};
					pinctrl_lcd_pwm: lcd-pwm-0 {
						atmel,pins = <AT91_PIOA 24 AT91_PERIPH_A AT91_PINCTRL_NONE>;	/* LCDPWM */
					};
					pinctrl_lcd_rgb444: lcd-rgb-0 {
						atmel,pins =
							<AT91_PIOA 0 AT91_PERIPH_A AT91_PINCTRL_NONE	/* LCDD0 pin */
							 AT91_PIOA 1 AT91_PERIPH_A AT91_PINCTRL_NONE	/* LCDD1 pin */
							 AT91_PIOA 2 AT91_PERIPH_A AT91_PINCTRL_NONE	/* LCDD2 pin */
							 AT91_PIOA 3 AT91_PERIPH_A AT91_PINCTRL_NONE	/* LCDD3 pin */
							 AT91_PIOA 4 AT91_PERIPH_A AT91_PINCTRL_NONE	/* LCDD4 pin */
							 AT91_PIOA 5 AT91_PERIPH_A AT91_PINCTRL_NONE	/* LCDD5 pin */
							 AT91_PIOA 6 AT91_PERIPH_A AT91_PINCTRL_NONE	/* LCDD6 pin */
							 AT91_PIOA 7 AT91_PERIPH_A AT91_PINCTRL_NONE	/* LCDD7 pin */
							 AT91_PIOA 8 AT91_PERIPH_A AT91_PINCTRL_NONE	/* LCDD8 pin */
							 AT91_PIOA 9 AT91_PERIPH_A AT91_PINCTRL_NONE	/* LCDD9 pin */
							 AT91_PIOA 10 AT91_PERIPH_A AT91_PINCTRL_NONE	/* LCDD10 pin */
							 AT91_PIOA 11 AT91_PERIPH_A AT91_PINCTRL_NONE>;	/* LCDD11 pin */
					};
					pinctrl_lcd_rgb565: lcd-rgb-1 {
						atmel,pins =
							<AT91_PIOA 0 AT91_PERIPH_A AT91_PINCTRL_NONE	/* LCDD0 pin */
							 AT91_PIOA 1 AT91_PERIPH_A AT91_PINCTRL_NONE	/* LCDD1 pin */
							 AT91_PIOA 2 AT91_PERIPH_A AT91_PINCTRL_NONE	/* LCDD2 pin */
							 AT91_PIOA 3 AT91_PERIPH_A AT91_PINCTRL_NONE	/* LCDD3 pin */
							 AT91_PIOA 4 AT91_PERIPH_A AT91_PINCTRL_NONE	/* LCDD4 pin */
							 AT91_PIOA 5 AT91_PERIPH_A AT91_PINCTRL_NONE	/* LCDD5 pin */
							 AT91_PIOA 6 AT91_PERIPH_A AT91_PINCTRL_NONE	/* LCDD6 pin */
							 AT91_PIOA 7 AT91_PERIPH_A AT91_PINCTRL_NONE	/* LCDD7 pin */
							 AT91_PIOA 8 AT91_PERIPH_A AT91_PINCTRL_NONE	/* LCDD8 pin */
							 AT91_PIOA 9 AT91_PERIPH_A AT91_PINCTRL_NONE	/* LCDD9 pin */
							 AT91_PIOA 10 AT91_PERIPH_A AT91_PINCTRL_NONE	/* LCDD10 pin */
							 AT91_PIOA 11 AT91_PERIPH_A AT91_PINCTRL_NONE	/* LCDD11 pin */
							 AT91_PIOA 12 AT91_PERIPH_A AT91_PINCTRL_NONE	/* LCDD12 pin */
							 AT91_PIOA 13 AT91_PERIPH_A AT91_PINCTRL_NONE	/* LCDD13 pin */
							 AT91_PIOA 14 AT91_PERIPH_A AT91_PINCTRL_NONE	/* LCDD14 pin */
							 AT91_PIOA 15 AT91_PERIPH_A AT91_PINCTRL_NONE>;	/* LCDD15 pin */
					};
					pinctrl_lcd_rgb666: lcd-rgb-2 {
						atmel,pins =
							<AT91_PIOA 2 AT91_PERIPH_A AT91_PINCTRL_NONE	/* LCDD2 pin */
							 AT91_PIOA 3 AT91_PERIPH_A AT91_PINCTRL_NONE	/* LCDD3 pin */
							 AT91_PIOA 4 AT91_PERIPH_A AT91_PINCTRL_NONE	/* LCDD4 pin */
							 AT91_PIOA 5 AT91_PERIPH_A AT91_PINCTRL_NONE	/* LCDD5 pin */
							 AT91_PIOA 6 AT91_PERIPH_A AT91_PINCTRL_NONE	/* LCDD6 pin */
							 AT91_PIOA 7 AT91_PERIPH_A AT91_PINCTRL_NONE	/* LCDD7 pin */
							 AT91_PIOA 10 AT91_PERIPH_A AT91_PINCTRL_NONE	/* LCDD10 pin */
							 AT91_PIOA 11 AT91_PERIPH_A AT91_PINCTRL_NONE	/* LCDD11 pin */
							 AT91_PIOA 12 AT91_PERIPH_A AT91_PINCTRL_NONE	/* LCDD12 pin */
							 AT91_PIOA 13 AT91_PERIPH_A AT91_PINCTRL_NONE	/* LCDD13 pin */
							 AT91_PIOA 14 AT91_PERIPH_A AT91_PINCTRL_NONE	/* LCDD14 pin */
							 AT91_PIOA 15 AT91_PERIPH_A AT91_PINCTRL_NONE	/* LCDD15 pin */
							 AT91_PIOA 18 AT91_PERIPH_A AT91_PINCTRL_NONE	/* LCDD18 pin */
							 AT91_PIOA 19 AT91_PERIPH_A AT91_PINCTRL_NONE	/* LCDD19 pin */
							 AT91_PIOA 20 AT91_PERIPH_A AT91_PINCTRL_NONE	/* LCDD20 pin */
							 AT91_PIOA 21 AT91_PERIPH_A AT91_PINCTRL_NONE	/* LCDD21 pin */
							 AT91_PIOA 22 AT91_PERIPH_A AT91_PINCTRL_NONE	/* LCDD22 pin */
							 AT91_PIOA 23 AT91_PERIPH_A AT91_PINCTRL_NONE>;	/* LCDD23 pin */
					};
					pinctrl_lcd_rgb777: lcd-rgb-3 {
						atmel,pins =
							 /* LCDDAT0 conflicts with TMS */
							<AT91_PIOA 1 AT91_PERIPH_A AT91_PINCTRL_NONE	/* LCDD1 pin */
							 AT91_PIOA 2 AT91_PERIPH_A AT91_PINCTRL_NONE	/* LCDD2 pin */
							 AT91_PIOA 3 AT91_PERIPH_A AT91_PINCTRL_NONE	/* LCDD3 pin */
							 AT91_PIOA 4 AT91_PERIPH_A AT91_PINCTRL_NONE	/* LCDD4 pin */
							 AT91_PIOA 5 AT91_PERIPH_A AT91_PINCTRL_NONE	/* LCDD5 pin */
							 AT91_PIOA 6 AT91_PERIPH_A AT91_PINCTRL_NONE	/* LCDD6 pin */
							 AT91_PIOA 7 AT91_PERIPH_A AT91_PINCTRL_NONE	/* LCDD7 pin */
							 /* LCDDAT8 conflicts with TCK */
							 AT91_PIOA 9 AT91_PERIPH_A AT91_PINCTRL_NONE	/* LCDD9 pin */
							 AT91_PIOA 10 AT91_PERIPH_A AT91_PINCTRL_NONE	/* LCDD10 pin */
							 AT91_PIOA 11 AT91_PERIPH_A AT91_PINCTRL_NONE	/* LCDD11 pin */
							 AT91_PIOA 12 AT91_PERIPH_A AT91_PINCTRL_NONE	/* LCDD12 pin */
							 AT91_PIOA 13 AT91_PERIPH_A AT91_PINCTRL_NONE	/* LCDD13 pin */
							 AT91_PIOA 14 AT91_PERIPH_A AT91_PINCTRL_NONE	/* LCDD14 pin */
							 AT91_PIOA 15 AT91_PERIPH_A AT91_PINCTRL_NONE	/* LCDD15 pin */
							 /* LCDDAT16 conflicts with NTRST */
							 AT91_PIOA 17 AT91_PERIPH_A AT91_PINCTRL_NONE	/* LCDD17 pin */
							 AT91_PIOA 18 AT91_PERIPH_A AT91_PINCTRL_NONE	/* LCDD18 pin */
							 AT91_PIOA 19 AT91_PERIPH_A AT91_PINCTRL_NONE	/* LCDD19 pin */
							 AT91_PIOA 20 AT91_PERIPH_A AT91_PINCTRL_NONE	/* LCDD20 pin */
							 AT91_PIOA 21 AT91_PERIPH_A AT91_PINCTRL_NONE	/* LCDD21 pin */
							 AT91_PIOA 22 AT91_PERIPH_A AT91_PINCTRL_NONE	/* LCDD22 pin */
							 AT91_PIOA 23 AT91_PERIPH_A AT91_PINCTRL_NONE>;	/* LCDD23 pin */
					};
					pinctrl_lcd_rgb888: lcd-rgb-4 {
						atmel,pins =
							<AT91_PIOA 0 AT91_PERIPH_A AT91_PINCTRL_NONE	/* LCDD0 pin */
							 AT91_PIOA 1 AT91_PERIPH_A AT91_PINCTRL_NONE	/* LCDD1 pin */
							 AT91_PIOA 2 AT91_PERIPH_A AT91_PINCTRL_NONE	/* LCDD2 pin */
							 AT91_PIOA 3 AT91_PERIPH_A AT91_PINCTRL_NONE	/* LCDD3 pin */
							 AT91_PIOA 4 AT91_PERIPH_A AT91_PINCTRL_NONE	/* LCDD4 pin */
							 AT91_PIOA 5 AT91_PERIPH_A AT91_PINCTRL_NONE	/* LCDD5 pin */
							 AT91_PIOA 6 AT91_PERIPH_A AT91_PINCTRL_NONE	/* LCDD6 pin */
							 AT91_PIOA 7 AT91_PERIPH_A AT91_PINCTRL_NONE	/* LCDD7 pin */
							 AT91_PIOA 8 AT91_PERIPH_A AT91_PINCTRL_NONE	/* LCDD8 pin */
							 AT91_PIOA 9 AT91_PERIPH_A AT91_PINCTRL_NONE	/* LCDD9 pin */
							 AT91_PIOA 10 AT91_PERIPH_A AT91_PINCTRL_NONE	/* LCDD10 pin */
							 AT91_PIOA 11 AT91_PERIPH_A AT91_PINCTRL_NONE	/* LCDD11 pin */
							 AT91_PIOA 12 AT91_PERIPH_A AT91_PINCTRL_NONE	/* LCDD12 pin */
							 AT91_PIOA 13 AT91_PERIPH_A AT91_PINCTRL_NONE	/* LCDD13 pin */
							 AT91_PIOA 14 AT91_PERIPH_A AT91_PINCTRL_NONE	/* LCDD14 pin */
							 AT91_PIOA 15 AT91_PERIPH_A AT91_PINCTRL_NONE	/* LCDD15 pin */
							 AT91_PIOA 16 AT91_PERIPH_A AT91_PINCTRL_NONE	/* LCDD16 pin */
							 AT91_PIOA 17 AT91_PERIPH_A AT91_PINCTRL_NONE	/* LCDD17 pin */
							 AT91_PIOA 18 AT91_PERIPH_A AT91_PINCTRL_NONE	/* LCDD18 pin */
							 AT91_PIOA 19 AT91_PERIPH_A AT91_PINCTRL_NONE	/* LCDD19 pin */
							 AT91_PIOA 20 AT91_PERIPH_A AT91_PINCTRL_NONE	/* LCDD20 pin */
							 AT91_PIOA 21 AT91_PERIPH_A AT91_PINCTRL_NONE	/* LCDD21 pin */
							 AT91_PIOA 22 AT91_PERIPH_A AT91_PINCTRL_NONE	/* LCDD22 pin */
							 AT91_PIOA 23 AT91_PERIPH_A AT91_PINCTRL_NONE>;	/* LCDD23 pin */
					};
				};

				macb0 {
					pinctrl_macb0_rmii: macb0_rmii-0 {
						atmel,pins =
							<AT91_PIOB 12 AT91_PERIPH_A AT91_PINCTRL_NONE	/* G0_TX0 */
							 AT91_PIOB 13 AT91_PERIPH_A AT91_PINCTRL_NONE	/* G0_TX1 */
							 AT91_PIOB  8 AT91_PERIPH_A AT91_PINCTRL_NONE	/* G0_RX0 */
							 AT91_PIOB  9 AT91_PERIPH_A AT91_PINCTRL_NONE	/* G0_RX1 */
							 AT91_PIOB  6 AT91_PERIPH_A AT91_PINCTRL_NONE	/* G0_RXDV */
							 AT91_PIOB  7 AT91_PERIPH_A AT91_PINCTRL_NONE	/* G0_RXER */
							 AT91_PIOB  2 AT91_PERIPH_A AT91_PINCTRL_NONE	/* G0_TXEN */
							 AT91_PIOB  0 AT91_PERIPH_A AT91_PINCTRL_NONE	/* G0_TXCK */
							 AT91_PIOB 16 AT91_PERIPH_A AT91_PINCTRL_NONE	/* G0_MDC */
							 AT91_PIOB 17 AT91_PERIPH_A AT91_PINCTRL_NONE	/* G0_MDIO */
							>;
					};
				};

				mmc0 {
					pinctrl_mmc0_clk_cmd_dat0: mmc0_clk_cmd_dat0 {
						atmel,pins =
							<AT91_PIOC 4 AT91_PERIPH_B AT91_PINCTRL_NONE	/* MCI0_CK, conflict with PCK1(ISI_MCK) */
							 AT91_PIOC 5 AT91_PERIPH_B AT91_PINCTRL_PULL_UP	/* MCI0_CDB, conflict with NAND_D0 */
							 AT91_PIOC 6 AT91_PERIPH_B AT91_PINCTRL_PULL_UP	/* MCI0_DB0, conflict with NAND_D1 */
							>;
					};
					pinctrl_mmc0_dat1_3: mmc0_dat1_3 {
						atmel,pins =
							<AT91_PIOC 7 AT91_PERIPH_B AT91_PINCTRL_PULL_UP	/* MCI0_DB1, conflict with NAND_D2 */
							 AT91_PIOC 8 AT91_PERIPH_B AT91_PINCTRL_PULL_UP	/* MCI0_DB2, conflict with NAND_D3 */
							 AT91_PIOC 9 AT91_PERIPH_B AT91_PINCTRL_PULL_UP	/* MCI0_DB3, conflict with NAND_D4 */
							>;
					};
				};

				mmc1 {
					pinctrl_mmc1_clk_cmd_dat0: mmc1_clk_cmd_dat0 {
						atmel,pins =
							<AT91_PIOE 18 AT91_PERIPH_C AT91_PINCTRL_NONE		/* MCI1_CK */
							 AT91_PIOE 19 AT91_PERIPH_C AT91_PINCTRL_PULL_UP	/* MCI1_CDA */
							 AT91_PIOE 20 AT91_PERIPH_C AT91_PINCTRL_PULL_UP	/* MCI1_DA0 */
							>;
					};
					pinctrl_mmc1_dat1_3: mmc1_dat1_3 {
						atmel,pins =
							<AT91_PIOE 21 AT91_PERIPH_C AT91_PINCTRL_PULL_UP	/* MCI1_DA1 */
							 AT91_PIOE 22 AT91_PERIPH_C AT91_PINCTRL_PULL_UP	/* MCI1_DA2 */
							 AT91_PIOE 23 AT91_PERIPH_C AT91_PINCTRL_PULL_UP	/* MCI1_DA3 */
							>;
					};
				};

				nand0 {
					pinctrl_nand: nand-0 {
						atmel,pins =
							<AT91_PIOC 13 AT91_PERIPH_A AT91_PINCTRL_NONE	/* PC13 periph A Read Enable */
							 AT91_PIOC 14 AT91_PERIPH_A AT91_PINCTRL_NONE	/* PC14 periph A Write Enable */

							 AT91_PIOC 17 AT91_PERIPH_A AT91_PINCTRL_PULL_UP	/* PC17 ALE */
							 AT91_PIOC 18 AT91_PERIPH_A AT91_PINCTRL_PULL_UP	/* PC18 CLE */

							 AT91_PIOC 15 AT91_PERIPH_A AT91_PINCTRL_PULL_UP	/* PC15 NCS3/Chip Enable */
							 AT91_PIOC 16 AT91_PERIPH_A AT91_PINCTRL_PULL_UP	/* PC16 NANDRDY */
							 AT91_PIOC 5 AT91_PERIPH_A AT91_PINCTRL_NONE	/* PC5 Data bit 0 */
							 AT91_PIOC 6 AT91_PERIPH_A AT91_PINCTRL_NONE	/* PC6 Data bit 1 */
							 AT91_PIOC 7 AT91_PERIPH_A AT91_PINCTRL_NONE	/* PC7 Data bit 2 */
							 AT91_PIOC 8 AT91_PERIPH_A AT91_PINCTRL_NONE	/* PC8 Data bit 3 */
							 AT91_PIOC 9 AT91_PERIPH_A AT91_PINCTRL_NONE	/* PC9 Data bit 4 */
							 AT91_PIOC 10 AT91_PERIPH_A AT91_PINCTRL_NONE	/* PC10 Data bit 5 */
							 AT91_PIOC 11 AT91_PERIPH_A AT91_PINCTRL_NONE	/* PC11 periph A Data bit 6 */
							 AT91_PIOC 12 AT91_PERIPH_A AT91_PINCTRL_NONE>;	/* PC12 periph A Data bit 7 */
					};
				};

				spi0 {
					pinctrl_spi0: spi0-0 {
						atmel,pins =
							<AT91_PIOC 0 AT91_PERIPH_A AT91_PINCTRL_NONE	/* SPI0_MISO */
							 AT91_PIOC 1 AT91_PERIPH_A AT91_PINCTRL_NONE	/* SPI0_MOSI */
							 AT91_PIOC 2 AT91_PERIPH_A AT91_PINCTRL_NONE	/* SPI0_SPCK */
							>;
					};
				};

				ssc0 {
					pinctrl_ssc0_tx: ssc0_tx {
						atmel,pins =
							<AT91_PIOB 27 AT91_PERIPH_B AT91_PINCTRL_NONE	/* TK0 */
							 AT91_PIOB 31 AT91_PERIPH_B AT91_PINCTRL_NONE	/* TF0 */
							 AT91_PIOB 28 AT91_PERIPH_B AT91_PINCTRL_NONE>;	/* TD0 */
					};

					pinctrl_ssc0_rx: ssc0_rx {
						atmel,pins =
							<AT91_PIOB 26 AT91_PERIPH_B AT91_PINCTRL_NONE	/* RK0 */
							 AT91_PIOB 30 AT91_PERIPH_B AT91_PINCTRL_NONE	/* RF0 */
							 AT91_PIOB 29 AT91_PERIPH_B AT91_PINCTRL_NONE>;	/* RD0 */
					};
				};

				ssc1 {
					pinctrl_ssc1_tx: ssc1_tx {
						atmel,pins =
							<AT91_PIOC 19 AT91_PERIPH_B AT91_PINCTRL_NONE	/* TK1 */
							 AT91_PIOC 20 AT91_PERIPH_B AT91_PINCTRL_NONE	/* TF1 */
							 AT91_PIOC 21 AT91_PERIPH_B AT91_PINCTRL_NONE>;	/* TD1 */
					};

					pinctrl_ssc1_rx: ssc1_rx {
						atmel,pins =
							<AT91_PIOC 24 AT91_PERIPH_B AT91_PINCTRL_NONE	/* RK1 */
							 AT91_PIOC 22 AT91_PERIPH_B AT91_PINCTRL_NONE	/* RF1 */
							 AT91_PIOC 23 AT91_PERIPH_B AT91_PINCTRL_NONE>;	/* RD1 */
					};
				};

				usart2 {
					pinctrl_usart2: usart2-0 {
						atmel,pins =
							<AT91_PIOB 4 AT91_PERIPH_B AT91_PINCTRL_NONE		/* RXD - conflicts with G0_CRS, ISI_HSYNC */
							 AT91_PIOB 5 AT91_PERIPH_B AT91_PINCTRL_PULL_UP		/* TXD - conflicts with G0_COL, PCK2 */
							>;
					};
					pinctrl_usart2_rts: usart2_rts-0 {
						atmel,pins = <AT91_PIOB 11 AT91_PERIPH_B AT91_PINCTRL_NONE>;	/* conflicts with G0_RX3, PWMH1 */
					};
					pinctrl_usart2_cts: usart2_cts-0 {
						atmel,pins = <AT91_PIOB 3 AT91_PERIPH_B AT91_PINCTRL_NONE>;	/* conflicts with G0_TXER, ISI_VSYNC */
					};
				};

				usart3 {
					pinctrl_usart3: usart3-0 {
						atmel,pins =
							<AT91_PIOE 16 AT91_PERIPH_B AT91_PINCTRL_NONE		/* RXD */
							 AT91_PIOE 17 AT91_PERIPH_B AT91_PINCTRL_PULL_UP	/* TXD */
							>;
					};
				};

				usart4 {
					pinctrl_usart4: usart4-0 {
						atmel,pins =
							<AT91_PIOE 26 AT91_PERIPH_B AT91_PINCTRL_NONE		/* RXD */
							 AT91_PIOE 27 AT91_PERIPH_B AT91_PINCTRL_PULL_UP	/* TXD */
							>;
					};
					pinctrl_usart4_rts: usart4_rts-0 {
						atmel,pins = <AT91_PIOE 28 AT91_PERIPH_B AT91_PINCTRL_NONE>;	/* conflicts with NWAIT, A19 */
					};
					pinctrl_usart4_cts: usart4_cts-0 {
						atmel,pins = <AT91_PIOE 0 AT91_PERIPH_C AT91_PINCTRL_NONE>;	/* conflicts with A0/NBS0, MCI0_CDB */
					};
				};
			};

			aic: interrupt-controller@fc06e000 {
				#interrupt-cells = <3>;
				compatible = "atmel,sama5d4-aic";
				interrupt-controller;
				reg = <0xfc06e000 0x200>;
				atmel,external-irqs = <56>;
			};
		};
	};
};<|MERGE_RESOLUTION|>--- conflicted
+++ resolved
@@ -70,10 +70,7 @@
 		tcb0 = &tcb0;
 		tcb1 = &tcb1;
 		i2c0 = &i2c0;
-<<<<<<< HEAD
-=======
 		i2c1 = &i2c1;
->>>>>>> 8b036556
 		i2c2 = &i2c2;
 	};
 	cpus {
